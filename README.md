--- conflicted
+++ resolved
@@ -38,7 +38,6 @@
 The data processing pipeline assume a folder directory structure as follows
 ```
 data
-<<<<<<< HEAD
 ├── _metadata
 |   ├── all.csv
 |   ├── xeno-canto.csv 
@@ -49,13 +48,6 @@
 ├── XC208241.wav
 ├── XC294063.wav
 ├── XC324914.wav
-=======
-├── XC113914.wav
-├── XC208241.wav
-└── XC324914.wav
-├── XC126500.wav
-└── XC294063.wav
->>>>>>> a733ae8c
 └── ...
 ```
 
@@ -104,8 +96,7 @@
 
 ![](images/SampleWandBOutputs.PNG)
 
-<<<<<<< HEAD
-However, this can be disabled during runtime using the `-l` flag:
+If you do not want to enable WandB logging, it can disabled during runtime using the `-l` flag:
 ```
 python train.py -l False
 ```
@@ -113,7 +104,4 @@
 ## Inference 
 The `inference.ipynb` notebook can be directly uploaded to and run on Kaggle. In the import section, the notebook takes in a local path to a pretrained checkpoint (can be replaced with a `timm` fetched model) with the model architecture and to the final model. Replicate any changes you made to the BirdCLEFModel class, or directly import from `train.py` if running on a local machine.
 
-Under the inference section, modify the `pd.read_csv` line to your training metadata file. This is used to get a list of labels to predict. Also, change the `filepaths` variable to where your test data is stored. The given notebook removes two classes from the predictions, as there was no training data actually used (chunks were not able to generate), but these can be removed. The final output is `submission.csv`, which outputs probabilistic predictions for each class for every 5 second chunk of the training data.
-=======
-If you do not want to enable WandB logging, run with the argument `-l false`.
->>>>>>> a733ae8c
+Under the inference section, modify the `pd.read_csv` line to your training metadata file. This is used to get a list of labels to predict. Also, change the `filepaths` variable to where your test data is stored. The given notebook removes two classes from the predictions, as there was no training data actually used (chunks were not able to generate), but these can be removed. The final output is `submission.csv`, which outputs probabilistic predictions for each class for every 5 second chunk of the training data.