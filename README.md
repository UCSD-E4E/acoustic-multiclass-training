--- conflicted
+++ resolved
@@ -21,13 +21,10 @@
 ![outline](images/main_diag.png)
 
 Our main pipeline (shown above) can be described as follows:
-<<<<<<< HEAD
-0. For a given set of weakly-labeled noisy audio recordings (i.e. the entire recording may have a label for a bird species, but no information about where in the recording the call is), we use [PyHa](https://github.com/UCSD-E4E/PyHa) to extract 5s segment mel-spectrograms of the original audio, where each 5s segment is estimated to include the bird call matching the given label.
-1. We use this strongly labeled mel-spectra data to train a bird species classifier (as well as an optional bird detector), which at inference time is given an unlabeled 5s audio clip and predicts which species are present in the audio.
-=======
+
 1. For a given set of weakly-labeled noisy audio recordings (i.e. the entire recording may have a label for a bird species, but no information about where in the recording the call is), we use [PyHa](https://github.com/UCSD-E4E/PyHa) to extract 5s segment mel-spectrograms of the original audio, where each 5s segment is estimated to include the bird call matching the given label.
 2. We use this strongly labeled mel-spectra data to train a bird species classifier (as well as an optional bird detector), which at inference time is given an unlabeled 5s audio clip and predicts which species are present in the audio.
->>>>>>> e9ccde0f
+
 
 A detailed description of the project and producing it is shown below.
 
@@ -39,35 +36,18 @@
 conda env create -f environment.yml
 ```
 
-<<<<<<< HEAD
 To recreate our results, [PyHa](https://github.com/UCSD-E3E/PyHa) needs to be installed and set up. Furthermore, our results are based on the [BirdCLEF2023 dataset](https://www.kaggle.com/competitions/birdclef-2023). You may also find it useful to use a  [no-call dataset](https://www.kaggle.com/code/sprestrelski/birdclef23-uniform-no-call-sound-chunks) compiled from previous competitions.
 
-=======
-In order to recreate our results, [PyHa](https://github.com/UCSD-E4E/PyHa) needs to be installed and set up. A sample dataset to use this repository on is the [BirdCLEF2023 dataset](https://www.kaggle.com/competitions/birdclef-2023). You may also find it useful to use a [no-call dataset](https://www.kaggle.com/code/sprestrelski/birdclef23-uniform-no-call-sound-chunks) compiled from previous competitions.
->>>>>>> e9ccde0f
 
 ## Data Setup
 The data processing pipeline assumes a folder directory structure as follows
 ```
 data
-<<<<<<< HEAD
 ├── XC113913.wav
 ├── XC208240.wav
 └── XC324913.wav
 ├── XC126499.wav
 └── XC294062.wav
-=======
-├── _metadata
-|   ├── all.csv
-|   ├── xeno-canto.csv 
-|   └── test-train.csv
-|   └── ...
-├── XC113914.wav
-├── XC126500.wav
-├── XC208241.wav
-├── XC294063.wav
-├── XC324914.wav
->>>>>>> e9ccde0f
 └── ...
 ```
 
@@ -75,17 +55,13 @@
 
 The CSV file referenced in `config.py` contains all metadata about clips in that dataset, which includes song file location, offset and duration of the clip, and species name. Using multiple different CSV files allows for different training scenarios such as using a small subset of clips to test a data augmentation technique.
 
-<<<<<<< HEAD
 We ran into issues running PyHa over `.ogg` files, so there is an included function in `gen_tweety_labels.py` to convert `.ogg` to `.wav` files and can be swapped out for your original file type. This is an issue for the data processing pipeline. However, the training pipeline can accept most file types.
-=======
-We ran into issues running PyHa over `.ogg` files, so there is an included function `convert2wav` in `gen_csv_labels.py` to convert `.ogg` to `.wav` files and can be swapped out for your original filetype. This issue only occurs in generating chunks in the data processing pipeline. However, the training pipeline is able to predict on most filetypes.
->>>>>>> e9ccde0f
+
 
 ## Data Processing
 The main file is is `gen_csv_labels.py` and uses functions from `config.py` and `WTS_chunking.py`. After downloading and setting up PyHa, copy all scripts in the `chunking_methods/` folder into the PyHa directory and cd into it. Also, activate the PyHa conda environment. 
 If PyHa was correctly set up, this script will generate two csvs: one with strong labels, one with chunked strong labels. For example, to create labels with 5 second, sliding window chunks for `.ogg` files in a folder called `~/amabaw1`, you can run the following:
 
-<<<<<<< HEAD
 The first file in our data processing pipeline is `gen_tweety_labels.py`. After downloading and setting up PyHa, copy this script into the PyHa directory and cd into it. If PyHa was correctly set up, this script will run TweetyNet on the entire BirdCLEF2022 dataset to produce binary labels in a file called `BirdCLEF2023_TweetyNet_Labels.csv`. For example, if the BirdCLEF2023 directory called `train_audio` is located at `/share/acoustic_species_id`, the script can be run with the following command:
 
 ```bash
@@ -108,10 +84,7 @@
 
 ```bash
 python distribute_chunks.py /share/acoustic_species_id
-=======
-```
-python gen_csv_labels.py -cd 5 -sl True -ft .ogg -dp ~/amabaw1/
->>>>>>> e9ccde0f
+
 ```
 If using simple chunks, ie. if `SLIDING_CHUNKS` is set to `False`, it will only create one `.csv`
 
@@ -136,6 +109,7 @@
 
 ![](images/SampleWandBOutputs.PNG)
 
+
 If you do not want to enable WandB logging, it can disabled during runtime using the `-l` flag:
 ```
 python train.py -l False
@@ -144,4 +118,4 @@
 ## Inference 
 The `inference.ipynb` notebook can be directly uploaded to and run on Kaggle. In the import section, the notebook takes in a local path to a pretrained checkpoint (can be replaced with a `timm` fetched model) with the model architecture and to the final model. Replicate any changes you made to the BirdCLEFModel class, or directly import from `train.py` if running on a local machine.
 
-Under the inference section, modify the `pd.read_csv` line to your training metadata file. This is used to get a list of labels to predict. Also, change the `filepaths` variable to where your test data is stored. The given notebook removes two classes from the predictions, as there was no training data actually used (chunks were not able to generate), but these can be removed. The final output is `submission.csv`, which outputs probabilistic predictions for each class for every 5 second chunk of the training data.+Under the inference section, modify the `pd.read_csv` line to your training metadata file. This is used to get a list of labels to predict. Also, change the `filepaths` variable to where your test data is stored. The given notebook removes two classes from the predictions, as there was no training data actually used (chunks were not able to generate), but these can be removed. The final output is `submission.csv`, which outputs probabilistic predictions for each class for every 5 second chunk of the training data.
