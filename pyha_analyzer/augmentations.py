--- conflicted
+++ resolved
@@ -78,12 +78,9 @@
         self.df = df
         self.class_to_idx = class_to_idx
         self.prob = cfg.mixup_p
-<<<<<<< HEAD
         self.cfg = cfg
-=======
         self.ceil_interval = cfg.mixup_ceil_interval
         self.min_alpha = cfg.mixup_min_alpha
->>>>>>> 575afbda
 
         # Get probability distribution for how many clips to mix
         possible_num_clips = list(range(
@@ -144,27 +141,10 @@
         if utils.rand(0,1) < self.prob:
             return clip, target
 
-<<<<<<< HEAD
-        # Generate random index in dataset
-        other_idx = utils.randint(0, len(self.df))
-        try:
-            other_clip, other_target = utils.get_annotation(
-                    df = self.df,
-                    index = other_idx, 
-                    class_to_idx = self.class_to_idx,
-                    conf = self.cfg)
-        except RuntimeError:
-            logger.error('Error loading other clip, mixup not performed')
-            return clip, target
-        mixed_clip = (1 - alpha) * clip + alpha * other_clip
-        mixed_target = (1 - alpha) * target + alpha * other_target
-        return mixed_clip, mixed_target
-=======
         num_other_clips = sample(self.num_clips_distribution)
         other_annotations = [self.get_rand_clip() for _ in range(num_other_clips)]
         other_annotations = list(filter(None, other_annotations))
         return self.mix_clips(clip, target, other_annotations)
->>>>>>> 575afbda
 
 
 def gen_noise(num_samples: int, psd_shape_func: Callable) -> torch.Tensor:
