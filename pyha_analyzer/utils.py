--- conflicted
+++ resolved
@@ -95,11 +95,7 @@
         return 0
     return randint(-max_offset, max_offset)
 
-<<<<<<< HEAD
-def wandb_init(in_sweep, project_suffix=None):
-=======
-def wandb_init(in_sweep, disable=False):
->>>>>>> a772e0fc
+def wandb_init(in_sweep, disable=False, project_suffix=None):
     """ Initialize wandb run given config settings """
     if project_suffix: 
         project = f"{cfg.wandb_project}-{project_suffix}"
@@ -116,11 +112,7 @@
                 entity=cfg.wandb_entity,
                 project=project,
                 config=cfg.config_dict,
-<<<<<<< HEAD
-                mode="online" if cfg.logging else "disabled",
-=======
                 mode="online" if cfg.logging and not disable else "disabled"
->>>>>>> a772e0fc
             )
         if cfg.wandb_run_name == "auto":
             # This variable is always defined
