--- conflicted
+++ resolved
@@ -66,11 +66,7 @@
     dataloader = tqdm(dataloader, total=math.ceil(len(raw_ds)/cfg.train_batch_size))
 
     with torch.no_grad():
-<<<<<<< HEAD
-        for _, (mels, mel_w, labels) in enumerate(dataloader):
-=======
-        for _, (mels, labels, _) in enumerate(dataloader):
->>>>>>> 70364199
+        for _, (mels, mel_w, labels, _) in enumerate(dataloader):
             _, outputs = model.run_batch(mels, labels)
             log_pred.append(torch.clone(outputs.cpu()).detach())
     return torch.nn.functional.sigmoid(torch.concat(log_pred))
