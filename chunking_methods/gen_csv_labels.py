--- conflicted
+++ resolved
@@ -124,14 +124,8 @@
     """  
     chunked_df = []
     chunk_length = chunk_duration * 1000
-
-<<<<<<< HEAD
-    metadata_df = pd.read_csv(metadata)
-
-    files = [file.path for file in os.scandir(path) if file.path.endswith(filetype)]
-=======
+    
     files = [f.path for f in os.scandir(path) if f.path.endswith(filetype)]
->>>>>>> 48f3b810
     files.sort()
     for file in files:
         try:
