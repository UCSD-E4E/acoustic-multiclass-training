--- conflicted
+++ resolved
@@ -4,12 +4,8 @@
         get_config: returns an ArgumentParser with the default arguments
 """
 import argparse
-<<<<<<< HEAD
 from operator import itemgetter
-=======
 import git
-
->>>>>>> 2b855f60
 
 def get_config():
     """ Returns a config variable with the command line arguments or defaults
@@ -88,7 +84,10 @@
     # Convert string arguments to boolean
     CONFIG.logging = CONFIG.logging == 'True'
     
-<<<<<<< HEAD
+    #Add git hash to config so wand logging can track vrs used for reproduciblity
+    repo = git.Repo(search_parent_directories=True)
+    sha = repo.head.object.hexsha
+    setattr(CONFIG, "git_hash", sha)
     return CONFIG
 
 def get_args(*args):
@@ -99,11 +98,4 @@
     """
     CONFIG = get_config().__dict__
     return itemgetter(*args)(CONFIG)
-    
-=======
-    #Add git hash to config so wand logging can track vrs used for reproduciblity
-    repo = git.Repo(search_parent_directories=True)
-    sha = repo.head.object.hexsha
-    setattr(CONFIG, "git_hash", sha)
-    return CONFIG
->>>>>>> 2b855f60
+    