
""" Stores default argument information for the argparser
    Methods:
        get_config: returns an ArgumentParser with the default arguments
"""
import sys
import os
import shutil

import git
import yaml


class Config():
    """
    Saves config from config files
    Allows for customising runs
    """
    def __init__(self):
        """Constructor that runs after creating the singleton class
        """
        self.get_git_hash()
    
    def __new__(cls):
        """
        Constructor for Config

        Takes data from config files and generates a singleton class
        that can store all system vars

        returns a refrence to the singleton class
        """
        
        # Set up singleton class design template
        print("hello new")
        if not hasattr(cls, 'instance'):
            cls.instance = super(Config, cls).__new__(cls)
        else:
            return cls.instance

        #Set defaults config
        with open('config.yml', 'r', encoding='utf-8') as file:
            cls.config_dict = yaml.safe_load(file)

        default_keys = set()
        print(cls.config_dict)
        for (key, value) in cls.config_dict.items():
            setattr(cls, key, value)
            default_keys.add(key)

        #Set User Custom Values
        if os.path.exists('config_personal.yml'):
            with open('config_personal.yml', 'r', encoding='utf-8') as file:
                cls.config_personal_dict = yaml.safe_load(file)

            for (key, value) in cls.config_personal_dict.items():
                setattr(cls, key, value)
                
            cls.config_dict.update(cls.config_personal_dict)
        else:
            shutil.copy("config.yml", "config_personal.yml")


        # Update personal dict with new keys
        attrs_to_append = []

        for key in default_keys:
            if key in cls.config_personal_dict: 
                continue
            
            value = cls.config_dict[key]
            appending_attrs = {
                key: value
            }

            #https://media.tenor.com/dxPl_UoR8J0AAAAC/fire-writing.gif
            attrs_to_append.append(appending_attrs) 


        if len(attrs_to_append) != 0:
            print("There are new updates in default config")
            print("please manually update these keys from the new config")
            print(attrs_to_append)

<<<<<<< HEAD
        cls.get_git_hash()
=======
>>>>>>> 7038af4d
        return cls.instance

    def generate_config_file(self, filename="test.yml"):
        """
        Sends all configs saved to class to new file
        overwrites file
        """
        with open(filename, 'w', encoding='utf-8') as file:
            yaml.dump(self.config_dict, file)
    
    def __getattribute__(self,attr):
        return self.config_dict[attr]

<<<<<<< HEAD
    @classmethod
    def get_git_hash(cls):
        """ Gets current git hash and adds it to config dictionary """
=======
    def get_git_hash(self):
        """
        Gets the hash of the current git commit
        This requires recording the hash before model training
        """

>>>>>>> 7038af4d
        #Add git hash to config so wand logging can track vrs used for reproduciblity
        try:
            repo = git.Repo(search_parent_directories=True)
            sha = repo.head.object.hexsha
            setattr(cls.config_dict, "git_hash", sha)
            print(sha)

        #I want to catch this spefific error, and it doesn't extend from base exception
        #¯\(ツ)/¯
        # pylint: disable=no-member
        except git.exc.InvalidGitRepositoryError:
            print("InvalidGitRepositoryError found, this means we cannot save git hash :(")
            print("You are likely calling a python file outside of this repo") 
            print("if from command line, cd into acoustic-mutliclass-training")
            print("then you can run the script again")
            sys.exit(1)
        return sha

def get_config():
    """ Returns a config variable with the command line arguments or defaults
    Decrepated, returns Config to prevent largescale code breaks
    """
    return Config().config_dict

def testing():
    """
    Test functionality of generating and caching configs
    """

    config = Config()

    # I want to test singleton class creation
    # So I want to change one instance var and see that var in a new class
    # in practice, I never want to change a config setting outside of config
    # pylint: disable=attribute-defined-outside-init
    config.change = " hah"
    config2 = Config()
    print(config == config2, "Expect True")
    print(config.change, "Expect hah")
    print(config2.change, "Expect hah")

<<<<<<< HEAD
    Config().generate_config_file()

=======
    #config.generate_config_file()
if __name__ == "__main__":
    testing()
>>>>>>> 7038af4d

#Expose variable to page scope
cfg = Config()

if __name__ == "__main__":
    testing()<|MERGE_RESOLUTION|>--- conflicted
+++ resolved
@@ -82,10 +82,6 @@
             print("please manually update these keys from the new config")
             print(attrs_to_append)
 
-<<<<<<< HEAD
-        cls.get_git_hash()
-=======
->>>>>>> 7038af4d
         return cls.instance
 
     def generate_config_file(self, filename="test.yml"):
@@ -99,18 +95,12 @@
     def __getattribute__(self,attr):
         return self.config_dict[attr]
 
-<<<<<<< HEAD
-    @classmethod
-    def get_git_hash(cls):
-        """ Gets current git hash and adds it to config dictionary """
-=======
     def get_git_hash(self):
         """
         Gets the hash of the current git commit
         This requires recording the hash before model training
         """
 
->>>>>>> 7038af4d
         #Add git hash to config so wand logging can track vrs used for reproduciblity
         try:
             repo = git.Repo(search_parent_directories=True)
@@ -152,14 +142,8 @@
     print(config.change, "Expect hah")
     print(config2.change, "Expect hah")
 
-<<<<<<< HEAD
     Config().generate_config_file()
 
-=======
-    #config.generate_config_file()
-if __name__ == "__main__":
-    testing()
->>>>>>> 7038af4d
 
 #Expose variable to page scope
 cfg = Config()
