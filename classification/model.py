# pylint: disable=E1123:

""" Contains the model class
    Model: model with forward pass method. Generated automatically from a timm model

"""
from torchaudio import transforms as audtr
import torch
from torch import nn
<<<<<<< HEAD
from utils import print_verbose
=======
import tensorflow as tf
import os
import requests
import numpy as np
>>>>>>> 97574ba6
# timm is a library of premade models
import timm
import requests

# birdnetlib is a library wrapper for birdnet

# pylint: disable=too-many-instance-attributes
class TimmModel(nn.Module):
    """ Efficient net neural network
    """
    # pylint: disable=too-many-arguments
    def __init__(self,
                 num_classes,
                 model_name="tf_efficientnet_b4",
                 pretrained=True,
                 CONFIG=None):
        """ Initializes the model
        """
        super().__init__()
        self.config = CONFIG
        self.num_classes = num_classes
        # See config.py for list of recommended models
        self.model = timm.create_model(model_name, pretrained=pretrained, num_classes=num_classes)
        self.loss_fn = None
        self.without_logits = self.config.loss_fnc == "BCE"

        print_verbose("add sigmod: ", self.without_logits, verbose=self.config.verbose)
    
    def forward(self, images):
        """ Forward pass of the model
        """
        x = self.model(images)
        if self.without_logits:
            x = torch.sigmoid(x)
        return x

    def create_loss_fn(self,train_dataset):
        """ Returns the loss function and sets self.loss_fn
        """
        loss_desc = self.config.loss_fnc
        if loss_desc == "CE":
            return cross_entropy_loss_fn(self, train_dataset)#
        if loss_desc == "BCE":
            return bce_loss_fn(self, self.without_logits)
        if loss_desc == "BCEWL":
            return bce_loss_fn(self, self.without_logits)
        raise RuntimeError("Pick a loss in the form of CE, BCE, BCEWL")

def cross_entropy_loss_fn(self,train_dataset):
    """ Returns the cross entropy loss function and sets self.loss_fn
    """
    print_verbose("CE", self.config.loss_fnc, verbose=self.config.verbose)
    if not self.config.imb: # normal loss
        self.loss_fn = nn.CrossEntropyLoss()
    else: # weighted loss
        self.loss_fn = nn.CrossEntropyLoss(
            weight=torch.tensor(
                [1 / p for p in train_dataset.class_id_to_num_samples.values()]
            ).to(self.device))
    return self.loss_fn

<<<<<<< HEAD
def bce_loss_fn(self, without_logits=False):
    """ Returns the BCE loss function and sets self.loss_fn of model

    Added support for if we want to spilt sigmod and BCE loss or combine with
    BCEwithLogitsLoss
    """
    if not without_logits:
        self.loss_fn = nn.BCEWithLogitsLoss()
        print_verbose("BCEWL", self.config.loss_fnc, verbose=self.config.verbose)
    else:
        self.loss_fn = nn.BCELoss()
        print_verbose("BCE", self.config.loss_fnc, verbose=self.config.verbose)
    return self.loss_fn

class EarlyStopper:
    """Stop when the model is no longer improving
    """
    def __init__(self, patience=3, min_delta=0):
        self.patience = patience # epochs to wait before stopping
        self.min_delta = min_delta # min change that counts as improvement
        self.counter = 0
        self.max_valid_map = 0

    def early_stop(self, valid_map):
        """ Returns True if the model should early stop
        """
        # reset counter if it improved by more than min_delta
        if valid_map > self.max_valid_map + self.min_delta:
            self.max_valid_map = valid_map
            self.counter = 0
        # increase counter if it has not improved
        elif valid_map < (self.max_valid_map - self.min_delta):
            self.counter += 1
            if self.counter >= self.patience:
                return True
        return False
=======

# pylint: disable=too-many-instance-attributes
class BirdnetYCNNModel(nn.Module):
    """ Inspired by the 6th place winner of birdclef2023

    This model combines a finetuned cnn(from timms) and the embeddings of birdnet
    into a fullyconnected layer

    https://www.kaggle.com/competitions/birdclef-2023/discussion/412708
    """
    # pylint: disable=too-many-arguments
    def __init__(self,
                 num_classes=130,
                 cnn_model_name="tf_efficientnet_b4",
                 pretrained=True,
                 CONFIG=None,
                 device="cuda:0"):
        """ Initializes the model
        """
        super().__init__()
        self.config = CONFIG
        self.device = device
        self.num_classes = num_classes
        self.birdnet = self.get_birdnet_model()
        self.input_index = self.birdnet.get_input_details()[0]["index"]
        self.output_index = self.birdnet.get_output_details()[0]["index"] - 1
        self.embedding_shape = 1024 #From birdnet docs
        self.loss_fn = None

        # See config.py for list of recommended models
        self.cnn_model = timm.create_model(
            cnn_model_name, pretrained=pretrained, num_classes=self.embedding_shape
        ).to(device)

        self.embedding = nn.Linear(self.embedding_shape * 2, self.embedding_shape).to(device)
        self.fc = nn.Linear(self.embedding_shape, num_classes).to(device)
               

    def get_birdnet_model(self):
        
        # https://github.com/kahst/BirdNET-Analyzer/blob/main/LICENSE
        birdnet_model_path = os.path.join(".", "model", "BirdNET_GLOBAL_6K_V2.4_Model_FP16.tflite")
        if not os.path.exists(birdnet_model_path):
            print("downloading birdnet")
            r = requests.get(
                'https://raw.githubusercontent.com/kahst/BirdNET-Analyzer/b32cdc54c9f2344b028e6378e9eae66e39110d27/checkpoints/V2.4/BirdNET_GLOBAL_6K_V2.4_Model_FP16.tflite'
                )
            open(birdnet_model_path, 'wb').write(r.content)
            
            print("download completed")
        return tf.lite.Interpreter(model_path=birdnet_model_path)
    
    def birdnet_forward(self, audio):
        # this section will be based on
        # https://github.com/kahst/BirdNET-Analyzer/blob/0d624d910f4f731f8f4ae1689ca67c398f34469f/model.py#L365
        
        #TODO This input is only 3 second files, we should ensure in the future
        # Its 3 second with the bn sample rate of 48_000
        # that the audio is this shape for training a model 
        audio = audio[:, :144000]    

        self.birdnet.resize_tensor_input(self.input_index, [len(audio), *audio[0].shape])
        self.birdnet.allocate_tensors()
        self.birdnet.set_tensor(self.input_index, np.array(audio.cpu(), dtype="float32"))
        self.birdnet.invoke()

        features = self.birdnet.get_tensor(self.output_index)
        birdnet_embeddings = torch.Tensor(features).to(self.device)
        
        return birdnet_embeddings
        
    def forward(self, images, audio):
        """ Forward pass of the model
        """
        
        bnt_embeddings = self.birdnet_forward(audio).to(self.device)
        cnn_embeddings = self.cnn_model(images).to(self.device)
        
        x = torch.cat((bnt_embeddings, cnn_embeddings), -1)
        x = self.embedding(x)
        x = self.fc(x)
        return x

    def create_loss_fn(self,train_dataset):
        """ Returns the loss function and sets self.loss_fn
        """
        return cross_entropy_loss_fn(self, train_dataset)

def test():
    #Startup
    torch.multiprocessing.set_start_method('spawn')
    CONFIG = get_config()
    set_seed(CONFIG.seed)
    train_ds, valid_ds = get_datasets(CONFIG=CONFIG)

    #Testing
    print("Starting Model Test")
    model = BirdnetYCNNModel(CONFIG=CONFIG) #, device=device

    #simulate a batch
    image, target, audio = train_ds[0]
    audio = audio.reshape(1,-1)
    print(image.shape)
    image = image.reshape(1,3, 194, 229)
    print("input shape for the audio ",audio.shape)
    print("input shape for the image ",image.shape)

    print("try passing data into model")
    
    out = model(image, audio)
    print(out.shape)

    print("i have no idea what happens next")
    print(model.state_dict())
    
    #https://discuss.pytorch.org/t/check-if-models-have-same-weights/4351/7
    old = model.state_dict().__str__()
    print(old == model.state_dict().__str__() )


if __name__ == "__main__":
    #Prevents circular dependecies, this is just for testing :)
    from dataset import get_datasets
    from config import get_config
    from utils import set_seed, print_verbose
    test()
>>>>>>> 97574ba6
<|MERGE_RESOLUTION|>--- conflicted
+++ resolved
@@ -7,14 +7,12 @@
 from torchaudio import transforms as audtr
 import torch
 from torch import nn
-<<<<<<< HEAD
 from utils import print_verbose
-=======
 import tensorflow as tf
 import os
 import requests
 import numpy as np
->>>>>>> 97574ba6
+
 # timm is a library of premade models
 import timm
 import requests
@@ -76,7 +74,7 @@
             ).to(self.device))
     return self.loss_fn
 
-<<<<<<< HEAD
+
 def bce_loss_fn(self, without_logits=False):
     """ Returns the BCE loss function and sets self.loss_fn of model
 
@@ -113,7 +111,7 @@
             if self.counter >= self.patience:
                 return True
         return False
-=======
+
 
 # pylint: disable=too-many-instance-attributes
 class BirdnetYCNNModel(nn.Module):
@@ -240,4 +238,3 @@
     from config import get_config
     from utils import set_seed, print_verbose
     test()
->>>>>>> 97574ba6
