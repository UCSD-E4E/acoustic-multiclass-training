--- conflicted
+++ resolved
@@ -10,31 +10,6 @@
 # timm is a library of premade models
 import timm
 
-<<<<<<< HEAD
-#https://www.kaggle.com/code/debarshichanda/pytorch-w-b-birdclef-22-starter
-# generalize mean pooling
-class GeM(nn.Module):
-    def __init__(self, p=3, eps=1e-6):
-        super(GeM, self).__init__()
-        self.p = nn.Parameter(torch.ones(1)*p)
-        self.eps = eps
-
-    def forward(self, x):
-        return self.gem(x, p=self.p, eps=self.eps)
-        
-    def gem(self, x, p=3, eps=1e-6):
-        return F.avg_pool2d(x.clamp(min=eps).pow(p), (x.size(-2), x.size(-1))).pow(1./p)
-        
-    def __repr__(self):
-        return self.__class__.__name__ + \
-                '(' + 'p=' + '{:.4f}'.format(self.p.data.tolist()[0]) + \
-                ', ' + 'eps=' + str(self.eps) + ')'
-
-class BirdCLEFModel(nn.Module):
-    def __init__(self, 
-                 model_name="tf_efficientnet_b1", 
-                 embedding_size=768, 
-=======
 # pylint: disable=too-many-instance-attributes
 class TimmModel(nn.Module):
     """ Efficient net neural network
@@ -43,28 +18,16 @@
     def __init__(self,
                  num_classes,
                  model_name="tf_efficientnet_b4",
->>>>>>> e9ccde0f
                  pretrained=True,
                  CONFIG=None):
         """ Initializes the model
         """
         super().__init__()
         self.config = CONFIG
-<<<<<<< HEAD
-        self.model = timm.create_model(model_name, pretrained=pretrained)
-        in_features = self.model.classifier.in_features
-        self.model.classifier = nn.Identity()
-        self.model.global_pool = nn.Identity()
-        self.pooling = GeM()
-        self.embedding = nn.Linear(in_features, embedding_size)
-        self.fc = nn.Linear(embedding_size, CONFIG.num_classes)
-        self.embedding_size = embedding_size
-=======
         self.num_classes = num_classes
         # See config.py for list of recommended models
         self.model = timm.create_model(model_name, pretrained=pretrained, num_classes=num_classes)
         self.loss_fn = None
->>>>>>> e9ccde0f
     
     def load_pretrain_checkpoint(self, pretrain_path, remove_pretrained_fc=True):
         #Load in a pretrained model (that used this class)
