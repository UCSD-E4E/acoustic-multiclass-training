# pylint: disable=R0902
# pylint: disable=W0621
# pylint: disable=R0913
# pylint: disable=E1121
# R0902, W0621 -> Not redefining these values, they are all the same value,
# R0913, E1121 -> These functions just have a lot of args that are frequently changed since ML

"""
    Contains the training and validation function and logging to Weights and Biases
    Methods:
        train: trains the model
        valid: calculates validation loss and accuracy
        set_seed: sets the random seed
        init_wandb: initializes the Weights and Biases logging


"""
from typing import Dict, Any, Tuple
import os
import datetime
from torchmetrics.classification import MultilabelAveragePrecision

import torch
import torch.nn.functional as F
from torch.optim import Adam
from torch.amp import autocast
import numpy as np
from dataset import PyhaDF_Dataset, get_datasets
from model import TimmModel, EarlyStopper
from utils import set_seed, print_verbose
from config import get_config
from augmentations import SyntheticNoise
from tqdm import tqdm
import wandb



tqdm.pandas()
time_now  = datetime.datetime.now().strftime('%Y%m%d-%H%M') 
device = 'cuda' if torch.cuda.is_available() else 'cpu'
wandb_run = None

def check_shape(outputs, labels):
    """
    Checks to make sure the output is the same
    """
    if outputs.shape != labels.shape:
        print(outputs.shape)
        print(labels.shape)
        raise RuntimeError("Shape diff between output of models and labels, see above and debug")



# Splitting this up would be annoying!!!
# pylint: disable=too-many-statements 
def train(model: Any,
        data_loader: PyhaDF_Dataset,
        valid_loader:  PyhaDF_Dataset,
        optimizer: torch.optim.Optimizer,
        scheduler,
        device: str,
        epoch: int,
<<<<<<< HEAD
        best_valid_map: float,
        CONFIG) -> Tuple[float, int, float]:
=======
        best_valid_cmap: float,
        CONFIG):
>>>>>>> f806d54c
    """ Trains the model
        Returns:
            loss: the average loss over the epoch
            best_valid_map: the best validation mAP
    """
    print_verbose('size of data loader:', len(data_loader),verbose=CONFIG.verbose)
    model.train()

    running_loss = 0
    log_n = 0
    log_loss = 0
    correct = 0
    total = 0
    mAP = 0
    
    scaler = torch.cuda.amp.GradScaler()


    start_time = datetime.datetime.now()
    
    scaler = torch.cuda.amp.GradScaler()

    for i, (mels, labels) in enumerate(data_loader):
        optimizer.zero_grad()
        mels = mels.to(device)
        labels = labels.to(device)
        
        with autocast(device_type=device, dtype=torch.float16, enabled=CONFIG.mixed_precision):
            outputs = model(mels)
            check_shape(outputs, labels)
            loss = model.loss_fn(outputs, labels)
        outputs = outputs.to(dtype=torch.float32)
        loss = loss.to(dtype=torch.float32)

        if CONFIG.mixed_precision:
            scaler.scale(loss).backward()
            scaler.step(optimizer)
            scaler.update()
        else:
            loss.backward()
            optimizer.step()
        
        if scheduler is not None:
            scheduler.step()

        running_loss += loss.item()

        metric = MultilabelAveragePrecision(num_labels=model.num_classes, average="macro")
        batch_mAP = metric(outputs.detach().cpu(), labels.detach().cpu().long()).item()
        # https://forums.fast.ai/t/nan-values-when-using-precision-in-multi-classification/59767/2
        # Could be possible when model is untrained so we only have FNs
        if np.isnan(batch_mAP):
            batch_mAP = 0
        mAP += batch_mAP

        out_max_inx = torch.round(outputs)
        lab_max_inx = torch.round(labels)
        correct += (out_max_inx == lab_max_inx).sum().item()
        total += labels.shape[0] * labels.shape[1]

        log_loss += loss.item()
        log_n += 1

        if (i != 0 and i % (CONFIG.logging_freq) == 0) or i == len(data_loader) - 1:
            duration = (datetime.datetime.now() - start_time).total_seconds()
            start_time = datetime.datetime.now()
            annotations = ((i % CONFIG.logging_freq) or CONFIG.logging_freq) * CONFIG.train_batch_size
            annotations_per_sec = annotations / duration
            epoch_progress = epoch + float(i) / len(data_loader)
            #Log to Weights and Biases
            wandb.log({
                "train/loss": log_loss / log_n,
                "train/mAP": mAP / log_n,
                "train/accuracy": correct / total,
                "i": i,
                "epoch": epoch,
                "clips/sec": annotations_per_sec,
                "epoch_progress": epoch_progress,
            })
            print("i:", i, "epoch:", epoch_progress,
                  "clips/s:", annotations_per_sec, 
                  "Loss:", log_loss / log_n, 
                  "mAP", mAP / log_n)
            log_loss = 0
            log_n = 0
            correct = 0
            total = 0
            mAP = 0

        if (i != 0 and i % (CONFIG.valid_freq) == 0):
            valid_start_time = datetime.datetime.now()
            _, _, best_valid_map = valid(model, valid_loader, epoch + i / len(data_loader), best_valid_map, CONFIG)
            # Ignore the time it takes to validate in annotations/sec
            start_time += datetime.datetime.now() - valid_start_time
    return running_loss/len(data_loader), best_valid_map


def valid(model: Any,
          data_loader: PyhaDF_Dataset,
          epoch: int,
<<<<<<< HEAD
          best_valid_map: float,
          CONFIG) -> Tuple[float, float]:
=======
          best_valid_cmap: float,
          CONFIG):
>>>>>>> f806d54c
    """
    Run a validation loop
    """
    model.eval()

    running_loss = 0
    pred = []
    label = []

    # tqdm is a progress bar
    dl = tqdm(data_loader, position=5)

    if CONFIG.map_debug and CONFIG.model_checkpoint is not None:
        pred = torch.load("/".join(CONFIG.model_checkpoint.split('/')[:-1]) + '/pred.pt')
        label = torch.load("/".join(CONFIG.model_checkpoint.split('/')[:-1]) + '/label.pt')
    else:
        for _, (mels, labels) in enumerate(dl):
            mels = mels.to(device)
            labels = labels.to(device)

            # argmax
            outputs = model(mels)
            check_shape(outputs, labels)

            loss = model.loss_fn(outputs, labels)

            running_loss += loss.item()

            pred.append(outputs.cpu().detach())
            label.append(labels.cpu().detach())

        pred = torch.cat(pred)
        label = torch.cat(label)
        if CONFIG.map_debug and CONFIG.model_checkpoint is not None:
            torch.save(pred, "/".join(CONFIG.model_checkpoint.split('/')[:-1]) + '/pred.pt')
            torch.save(label, "/".join(CONFIG.model_checkpoint.split('/')[:-1]) + '/label.pt')

    # softmax predictions
    pred = F.softmax(pred).to(device)

    metric = MultilabelAveragePrecision(num_labels=model.num_classes, average="macro")
    valid_map = metric(pred.detach().cpu(), label.detach().cpu().long())

    # Log to Weights and Biases
    wandb.log({
        "valid/loss": running_loss/len(data_loader),
        "valid/map": valid_map,
        "epoch_progress": epoch,
    })

    print(f"Validation Loss:\t{running_loss/len(data_loader)} \n Validation mAP:\t{valid_map}" )
    if valid_map > best_valid_map:
        path = os.path.join("models",wandb_run.name + '.pt')
        if not os.path.exists("models"):
            os.mkdir("models")
        torch.save(model.state_dict(), path)
        print("Model saved in:", path)
        print(f"Validation cmAP Improved - {best_valid_map} ---> {valid_map}")
        best_valid_map = valid_map

    
    return running_loss/len(data_loader), valid_map, best_valid_map


def init_wandb(CONFIG: Dict[str, Any]):
    """
    Initialize the weights and biases logging
    """
    run = wandb.init(
        project="acoustic-species-reu2023",
        config=CONFIG,
        mode="disabled" if CONFIG.logging is False else "online"
    )
    run.name = (
        CONFIG.model + 
        f"-{time_now}"
    )

    return run

def load_datasets(train_dataset, val_dataset, CONFIG: Dict[str, Any]
        )-> Tuple[torch.utils.data.DataLoader, torch.utils.data.DataLoader]:
    """
        Loads datasets and dataloaders for train and validation
    """

    train_dataloader = torch.utils.data.DataLoader(
        train_dataset,
        CONFIG.train_batch_size,
        shuffle=True,
        num_workers=CONFIG.jobs,
    )
    val_dataloader = torch.utils.data.DataLoader(
        val_dataset,
        CONFIG.valid_batch_size,
        shuffle=False,
        num_workers=CONFIG.jobs,
    )
    return train_dataloader, val_dataloader

def main():
    """ Main function
    """
    torch.multiprocessing.set_start_method('spawn')
    print("Device is: ",device)
    CONFIG = get_config()
    # Needed to redefine wandb_run as a global variable
    # pylint: disable=global-statement
    global wandb_run
    wandb_run = init_wandb(CONFIG)
    set_seed(CONFIG.seed)

    # Load in dataset
    print("Loading Dataset")
    # pylint: disable=unused-variable
    # for future can use torchvision.transforms.RandomApply here
    transforms = torch.nn.Sequential(SyntheticNoise("white", 0.05))
    train_dataset, val_dataset = get_datasets(transforms=transforms, CONFIG=CONFIG, alpha=0.3)
    train_dataloader, val_dataloader = load_datasets(train_dataset, val_dataset, CONFIG)

    print("Loading Model...")
    model_for_run = TimmModel(num_classes=train_dataset.num_classes, 
                                model_name=CONFIG.model, 
                                CONFIG=CONFIG).to(device)
    model_for_run.create_loss_fn(train_dataset)
    if CONFIG.model_checkpoint is not None:
        model_for_run.load_state_dict(torch.load(CONFIG.model_checkpoint))
    optimizer = Adam(model_for_run.parameters(), lr=CONFIG.lr)
    scheduler = torch.optim.lr_scheduler.CosineAnnealingLR(optimizer, eta_min=1e-5, T_max=10)
    print("Model / Optimizer Loading Successful :P")
    
    print("Training")
    best_valid_map = 0
    early_stopper = EarlyStopper(patience=CONFIG.patience, min_delta=CONFIG.min_delta)
    for epoch in range(CONFIG.epochs):
        print("Epoch " + str(epoch))

        _, best_valid_map = train(
            model_for_run,
            train_dataloader,
            val_dataloader,
            optimizer,
            scheduler,
            device,
            epoch,
            best_valid_map,
            CONFIG
        )
        
        _, valid_map, best_valid_map = valid(model_for_run, val_dataloader, epoch + 1, best_valid_map, CONFIG)
        print("Best validation map:", best_valid_map.item())
        if CONFIG.early_stopping and early_stopper.early_stop(valid_map):
            print("Early stopping has triggered on epoch", epoch)
            break
        
if __name__ == '__main__':
    main()<|MERGE_RESOLUTION|>--- conflicted
+++ resolved
@@ -60,13 +60,8 @@
         scheduler,
         device: str,
         epoch: int,
-<<<<<<< HEAD
         best_valid_map: float,
         CONFIG) -> Tuple[float, int, float]:
-=======
-        best_valid_cmap: float,
-        CONFIG):
->>>>>>> f806d54c
     """ Trains the model
         Returns:
             loss: the average loss over the epoch
@@ -167,13 +162,8 @@
 def valid(model: Any,
           data_loader: PyhaDF_Dataset,
           epoch: int,
-<<<<<<< HEAD
           best_valid_map: float,
           CONFIG) -> Tuple[float, float]:
-=======
-          best_valid_cmap: float,
-          CONFIG):
->>>>>>> f806d54c
     """
     Run a validation loop
     """
