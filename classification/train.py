"""
    Contains the training and validation function and logging to Weights and Biases
    Methods:
        train: trains the model
        valid: calculates validation loss and accuracy
        set_seed: sets the random seed
        init_wandb: initializes the Weights and Biases logging


"""
import datetime
import os
from typing import Any, Dict, Tuple

import numpy as np
import torch
import torch.nn.functional as F
from augmentations import SyntheticNoise
from config import get_config
from dataset import PyhaDFDataset, get_datasets
from model import EarlyStopper, TimmModel
from torch.amp import autocast
from torch.optim import Adam
from torchmetrics.classification import MultilabelAveragePrecision
from tqdm import tqdm
from utils import print_verbose, set_seed

import wandb

tqdm.pandas()
time_now  = datetime.datetime.now().strftime('%Y%m%d-%H%M') 
if torch.cuda.is_available():
    DEVICE = torch.device("cuda")
else:
    DEVICE = torch.device("cpu")

def check_shape(outputs, labels):
    """
    Checks to make sure the output is the same
    """
    if outputs.shape != labels.shape:
        print(outputs.shape)
        print(labels.shape)
        raise RuntimeError("Shape diff between output of models and labels, see above and debug")



# Splitting this up would be annoying!!!
# pylint: disable=too-many-statements 
# pylint: disable=too-many-locals
# pylint: disable=too-many-arguments
def train(model: Any,
        data_loader: PyhaDFDataset,
        valid_loader:  PyhaDFDataset,
        optimizer: torch.optim.Optimizer,
        scheduler,
        epoch: int,
        best_valid_map: float,
        CONFIG) -> Tuple[float, int, float]:
    """ Trains the model
        Returns:
            loss: the average loss over the epoch
            best_valid_map: the best validation mAP
    """
    print_verbose('size of data loader:', len(data_loader),verbose=CONFIG.verbose)
    model.train()

    running_loss = 0
    log_n = 0
    log_loss = 0
    mAP = 0
    
    scaler = torch.cuda.amp.GradScaler()

    start_time = datetime.datetime.now()
    
    scaler = torch.cuda.amp.GradScaler()

    for i, (mels, labels) in enumerate(data_loader):
        optimizer.zero_grad()
        mels = mels.to(DEVICE)
        labels = labels.to(DEVICE)
        
        with autocast(device_type=DEVICE, dtype=torch.float16, enabled=CONFIG.mixed_precision):
            outputs = model(mels)
            check_shape(outputs, labels)
            loss = model.loss_fn(outputs, labels)
        outputs = outputs.to(dtype=torch.float32)
        loss = loss.to(dtype=torch.float32)

        if CONFIG.mixed_precision:
            scaler.scale(loss).backward()
            scaler.step(optimizer)
            scaler.update()
        else:
            loss.backward()
            optimizer.step()
        
        if scheduler is not None:
            scheduler.step()

        running_loss += loss.item()

        metric = MultilabelAveragePrecision(num_labels=model.num_classes, average="macro")
        batch_map = metric(outputs.detach().cpu(), labels.detach().cpu().long()).item()
        # https://forums.fast.ai/t/nan-values-when-using-precision-in-multi-classification/59767/2
        # Could be possible when model is untrained so we only have FNs
        if np.isnan(batch_map):
            batch_map = 0
        m_ap += batch_map

        log_loss += loss.item()
        log_n += 1

        if (i != 0 and i % (CONFIG.logging_freq) == 0) or i == len(data_loader) - 1:
            duration = (datetime.datetime.now() - start_time).total_seconds()
            start_time = datetime.datetime.now()
            batches = (i % CONFIG.logging_freq) or CONFIG.logging_freq
            annotations = batches * CONFIG.train_batch_size
            annotations_per_sec = annotations / duration
            epoch_progress = epoch + float(i) / len(data_loader)
            #Log to Weights and Biases
            wandb.log({
                "train/loss": log_loss / log_n,
                "train/mAP": mAP / log_n,
                "i": i,
                "epoch": epoch,
                "clips/sec": annotations_per_sec,
                "epoch_progress": epoch_progress,
            })
            print("i:", i, "epoch:", epoch_progress,
                  "clips/s:", annotations_per_sec, 
                  "Loss:", log_loss / log_n, 
                  "mAP", m_ap / log_n)
            log_loss = 0
            log_n = 0
            mAP = 0

        if (i != 0 and i % (CONFIG.valid_freq) == 0):
            valid_start_time = datetime.datetime.now()
            _, _, best_valid_map = valid(model, 
                                          valid_loader, 
                                          epoch + i / len(data_loader), 
                                          best_valid_map, 
                                          CONFIG)
<<<<<<< HEAD
=======
            model.train()

>>>>>>> d1815b95
            # Ignore the time it takes to validate in annotations/sec
            start_time += datetime.datetime.now() - valid_start_time
    return running_loss/len(data_loader), best_valid_map


# pylint: disable=too-many-locals
def valid(model: Any,
          data_loader: PyhaDF_Dataset,
          epoch_progress: float,
          best_valid_map: float,
          CONFIG) -> Tuple[float, float, float]:
    """ Run a validation loop
    Arguments:
        model: the model to validate
        data_loader: the validation data loader
        epoch_progress: the progress of the epoch
            - Note: If this is an integer, it will run the full
                    validation set, otherwise runs config.valid_dataset_ratio
        best_valid_map: the best validation mAP
        CONFIG
    Returns:
        Tuple of (loss, valid_map, best_valid_map)
    """
    model.eval()

    running_loss = 0
    pred = []
    label = []
    dataset_ratio: float = CONFIG.valid_dataset_ratio
    if epoch_progress.is_integer():
        dataset_ratio = 1.0

    num_valid_samples = int(len(data_loader)*dataset_ratio)

    # tqdm is a progress bar
    dl = tqdm(data_loader, position=5, total=num_valid_samples)

    if CONFIG.map_debug and CONFIG.model_checkpoint is not None:
        pred = torch.load("/".join(CONFIG.model_checkpoint.split('/')[:-1]) + '/pred.pt')
        label = torch.load("/".join(CONFIG.model_checkpoint.split('/')[:-1]) + '/label.pt')
    else:
        with torch.no_grad():
            for index, (mels, labels) in enumerate(dl):
                if index > len(dl) * dataset_ratio:
                    # Stop early if not doing full validation
                    break
                mels = mels.to(device)
                labels = labels.to(device)
                
                # argmax
                outputs = model(mels)
                check_shape(outputs, labels)
                
                loss = model.loss_fn(outputs, labels)
                    
                running_loss += loss.item()
                
                pred.append(outputs.cpu().detach())
                label.append(labels.cpu().detach())


            pred = torch.cat(pred)
            label = torch.cat(label)
            if CONFIG.map_debug and CONFIG.model_checkpoint is not None:
                torch.save(pred, "/".join(CONFIG.model_checkpoint.split('/')[:-1]) + '/pred.pt')
                torch.save(label, "/".join(CONFIG.model_checkpoint.split('/')[:-1]) + '/label.pt')

    # softmax predictions
    pred = F.softmax(pred).to(DEVICE)

    metric = MultilabelAveragePrecision(num_labels=model.num_classes, average="macro")
    valid_map = metric(pred.detach().cpu(), label.detach().cpu().long())

    # Log to Weights and Biases
    wandb.log({
        "valid/loss": running_loss/num_valid_samples,
        "valid/map": valid_map,
        "epoch_progress": epoch_progress,
    })

    print(f"Validation Loss:\t{running_loss/len(data_loader)} \n Validation mAP:\t{valid_map}" )
    if valid_map > best_valid_map:
        path = os.path.join("models",CONFIG.model +f"-{time_now}" + '.pt')
        if not os.path.exists("models"):
            os.mkdir("models")
        torch.save(model.state_dict(), path)
        print("Model saved in:", path)
        print(f"Validation mAP Improved - {best_valid_map} ---> {valid_map}")
        best_valid_map = valid_map

    
    return running_loss/len(data_loader), valid_map, best_valid_map


def init_wandb(CONFIG: Dict[str, Any]):
    """
    Initialize the weights and biases logging
    """
    run = wandb.init(
        project="acoustic-species-reu2023",
        entity="acoustic-species-identification",
        config=CONFIG,
        mode="online" if CONFIG.logging else "disabled"
    )
    run.name = (
        CONFIG.model + 
        f"-{time_now}"
    )

    return run

def load_datasets(train_dataset, val_dataset, CONFIG: Dict[str, Any]
        )-> Tuple[torch.utils.data.DataLoader, torch.utils.data.DataLoader]:
    """
        Loads datasets and dataloaders for train and validation
    """

    train_dataloader = torch.utils.data.DataLoader(
        train_dataset,
        CONFIG.train_batch_size,
        shuffle=True,
        num_workers=CONFIG.jobs,
    )
    val_dataloader = torch.utils.data.DataLoader(
        val_dataset,
        CONFIG.valid_batch_size,
        shuffle=False,
        num_workers=CONFIG.jobs,
    )
    return train_dataloader, val_dataloader

def main():
    """ Main function
    """
    torch.multiprocessing.set_start_method('spawn')
    print("Device is: ",DEVICE)
    CONFIG = get_config()
    init_wandb(CONFIG)
    set_seed(CONFIG.seed)

    # Load in dataset
    print("Loading Dataset")
    # for future can use torchvision.transforms.RandomApply here
    transforms = torch.nn.Sequential(SyntheticNoise("white", 0.05))
    train_dataset, val_dataset = get_datasets(transforms=transforms, CONFIG=CONFIG)
    train_dataloader, val_dataloader = load_datasets(train_dataset, val_dataset, CONFIG)

    print("Loading Model...")
    model_for_run = TimmModel(num_classes=train_dataset.num_classes, 
                                model_name=CONFIG.model, 
                                CONFIG=CONFIG).to(DEVICE)
    model_for_run.create_loss_fn(train_dataset)
    if CONFIG.model_checkpoint is not None:
        model_for_run.load_state_dict(torch.load(CONFIG.model_checkpoint))
    optimizer = Adam(model_for_run.parameters(), lr=CONFIG.lr)
    scheduler = torch.optim.lr_scheduler.CosineAnnealingLR(optimizer, eta_min=1e-5, T_max=10)
    print("Model / Optimizer Loading Successful :P")
    
    print("Training")
    best_valid_map = 0
    early_stopper = EarlyStopper(patience=CONFIG.patience, min_delta=CONFIG.min_delta)
    for epoch in range(CONFIG.epochs):
        print("Epoch " + str(epoch))

        _, best_valid_map = train(
            model_for_run,
            train_dataloader,
            val_dataloader,
            optimizer,
            scheduler,
            epoch,
            best_valid_map,
            CONFIG
        )
        _, valid_map, best_valid_map = valid(model_for_run, 
                                             val_dataloader, 
                                             epoch + 1.0, 
                                             best_valid_map, 
                                             CONFIG)

        print("Best validation map:", best_valid_map.item())
        if CONFIG.early_stopping and early_stopper.early_stop(valid_map):
            print("Early stopping has triggered on epoch", epoch)
            break

        
if __name__ == '__main__':
    main()<|MERGE_RESOLUTION|>--- conflicted
+++ resolved
@@ -143,11 +143,8 @@
                                           epoch + i / len(data_loader), 
                                           best_valid_map, 
                                           CONFIG)
-<<<<<<< HEAD
-=======
+
             model.train()
-
->>>>>>> d1815b95
             # Ignore the time it takes to validate in annotations/sec
             start_time += datetime.datetime.now() - valid_start_time
     return running_loss/len(data_loader), best_valid_map
