"""
    Contains the training and validation function and logging to Weights and Biases
    Methods:
        train: trains the model
        valid: calculates validation loss and accuracy
        set_seed: sets the random seed
"""
import datetime
import logging
import os
from typing import Any, Tuple
<<<<<<< HEAD
import logging

import config
from dataset import get_datasets, make_dataloaders
from utils import set_seed
=======
>>>>>>> 541d9df6

import numpy as np
import torch
import torch.nn.functional as F
from torch.amp.autocast_mode import autocast
from torch.optim import Adam
from torch.utils.data import DataLoader
from torchmetrics.classification import MultilabelAveragePrecision
from tqdm import tqdm

import config
import wandb
from dataset import get_datasets
from models.early_stopper import EarlyStopper
from models.timm_model import TimmModel
from utils import set_seed

tqdm.pandas()
time_now  = datetime.datetime.now().strftime('%Y%m%d-%H%M')
if torch.cuda.is_available():
    DEVICE = "cuda"
else:
    DEVICE = "cpu"
cfg = config.cfg
logger = logging.getLogger("acoustic_multiclass_training")

EPOCH: int = 0
BEST_VALID_MAP: float = 0.0

def run_batch(model: TimmModel,
                mels: torch.Tensor,
                labels: torch.Tensor,
                ) -> Tuple[torch.Tensor, torch.Tensor]:
    """ Runs the model on a single batch 
        Args:
            model: the model to pass the batch through
            mels: single batch of input data
            labels: single batch of expecte output
        Returns (tuple of):
            loss: the loss of the batch
            outputs: the output of the model
    """
<<<<<<< HEAD
    mels = mels.to(DEVICE)
    labels = labels.to(DEVICE)
    with autocast(device_type=DEVICE, dtype=torch.float16, enabled=cfg.mixed_precision):
        outputs = model(mels)
        loss = model.loss_fn(outputs, labels) # type: ignore
    outputs = outputs.to(dtype=torch.float32)
    loss = loss.to(dtype=torch.float32)
    return loss, outputs

def map_metric(outputs: torch.Tensor, labels: torch.Tensor, num_classes: int) -> float:
    """ Returns macro average precision metric for a batch of outputs and labels """
    metric = MultilabelAveragePrecision(num_labels=num_classes, average="macro")
    out_for_score = outputs.detach().cpu()
    labels_for_score = labels.detach().cpu().long()
    map_out = metric(out_for_score, labels_for_score).item()
    # https://forums.fast.ai/t/nan-values-when-using-precision-in-multi-classification/59767/2
    # Could be possible when model is untrained so we only have FNs
    if np.isnan(map_out):
        return 0
    return map_out

def train(model: TimmModel,
=======
    Checks to make sure the output is the same
    """
    if outputs.shape != labels.shape:
        logger.info(outputs.shape)
        logger.info(labels.shape)
        raise RuntimeError("Shape diff between output of models and labels, see above and debug")



# Splitting this up would be annoying!!!
# pylint: disable=too-many-statements
# pylint: disable=too-many-locals
# pylint: disable=too-many-arguments
def train(model: Any,
>>>>>>> 541d9df6
        data_loader: DataLoader,
        valid_loader: DataLoader,
        optimizer: torch.optim.Optimizer,
        scheduler
       ) -> None:
    """ Trains the model
    """
    logger.debug('size of data loader: %d', len(data_loader))
    model.train()

    log_n = 0
    log_loss = 0
    log_map = 0

    #scaler = torch.cuda.amp.GradScaler()
    start_time = datetime.datetime.now()
    scaler = torch.cuda.amp.grad_scaler.GradScaler()

    for i, (mels, labels) in enumerate(data_loader):

        optimizer.zero_grad()
<<<<<<< HEAD

        loss, outputs = run_batch(model,  mels, labels)
=======
        mels = mels.to(DEVICE)
        labels = labels.to(DEVICE)

        with autocast(device_type=DEVICE, dtype=torch.float16, enabled=cfg.mixed_precision):
            outputs = model(mels)
            check_shape(outputs, labels)
            loss = model.loss_fn(outputs, labels)
        outputs = outputs.to(dtype=torch.float32)
        loss = loss.to(dtype=torch.float32)
>>>>>>> 541d9df6

        if cfg.mixed_precision:
            # Pyright complains about scaler.scale(loss) returning iterable of unknown types
            # Problem in the pytorch typing, documentation says it returns iterables of Tensors
            #  keep if needed - noqa: reportGeneralTypeIssues
            scaler.scale(loss).backward()  # type: ignore
            scaler.step(optimizer)
            scaler.update()
        else:
            loss.backward()
            optimizer.step()

        if scheduler is not None:
            scheduler.step()

<<<<<<< HEAD
        log_map += map_metric(outputs, labels, model.num_classes)
=======
        running_loss += loss.item()

        map_metric = MultilabelAveragePrecision(num_labels=model.num_classes, average="macro")
        out_for_score = outputs.detach().cpu()
        labels_for_score = labels.detach().cpu().long()
        batch_map = map_metric(out_for_score, labels_for_score).item()

        # https://forums.fast.ai/t/nan-values-when-using-precision-in-multi-classification/59767/2
        # Could be possible when model is untrained so we only have FNs
        if np.isnan(batch_map):
            batch_map = 0

        log_map += batch_map

>>>>>>> 541d9df6
        log_loss += loss.item()
        log_n += 1

        if (i != 0 and i % (cfg.logging_freq) == 0) or i == len(data_loader) - 1:
            duration = (datetime.datetime.now() - start_time).total_seconds()
            start_time = datetime.datetime.now()
            annotations = ((i % cfg.logging_freq) or cfg.logging_freq) * cfg.train_batch_size
            #Log to Weights and Biases
            wandb.log({
                "train/loss": log_loss / log_n,
                "train/mAP": log_map / log_n,
                "i": i,
                "epoch": EPOCH,
                "clips/sec": annotations / duration,
                "epoch_progress": EPOCH + float(i)/len(data_loader),
            })
            logger.info("i: %s   epoch: %s   clips/s: %s   Loss: %s   mAP: %s",
                str(i).zfill(5),
                str(round(EPOCH+float(i)/len(data_loader),3)).ljust(5, '0'),
                str(round(annotations / duration,3)).ljust(7), 
                str(round(log_loss / log_n,3)).ljust(5), 
                str(round(log_map / log_n,3)).ljust(5)
            )
            log_loss = 0
            log_n = 0
            log_map = 0

        if (i != 0 and i % (cfg.valid_freq) == 0):
            valid_start_time = datetime.datetime.now()
<<<<<<< HEAD
            valid(model, valid_loader, EPOCH + i / len(data_loader))
=======
            _, _, best_valid_map = valid(model,
                                         valid_loader,
                                         epoch + i / len(data_loader),
                                         best_valid_map)
>>>>>>> 541d9df6
            model.train()
            # Ignore the time it takes to validate in annotations/sec
            start_time += datetime.datetime.now() - valid_start_time

def valid(model: Any,
          data_loader: DataLoader,
          epoch_progress: float,
          ) -> float:
    """ Run a validation loop
    Arguments:
        model: the model to validate
        data_loader: the validation data loader
        epoch_progress: the progress of the epoch
            - Note: If this is an integer, it will run the full
                    validation set, otherwise runs cfg.valid_dataset_ratio
    Returns:
        Loss
    """
    model.eval()

    running_loss = 0
    log_pred, log_label = [], []
    dataset_ratio: float = cfg.valid_dataset_ratio
    if float(epoch_progress).is_integer():
        dataset_ratio = 1.0

    num_valid_samples = int(len(data_loader)*dataset_ratio)

    # tqdm is a progress bar
    dl_iter = tqdm(data_loader, position=5, total=num_valid_samples)

<<<<<<< HEAD
    with torch.no_grad():
        for index, (mels, labels) in enumerate(dl_iter):
            if index > num_valid_samples:
                # Stop early if not doing full validation
                break
=======
    if cfg.map_debug and cfg.model_checkpoint is not None:
        pred = torch.load("/".join(cfg.model_checkpoint.split('/')[:-1]) + '/pred.pt')
        label = torch.load("/".join(cfg.model_checkpoint.split('/')[:-1]) + '/label.pt')
    else:
        with torch.no_grad():
            for index, (mels, labels) in enumerate(dl_iter):
                if index > len(dl_iter) * dataset_ratio:
                    # Stop early if not doing full validation
                    break
                mels = mels.to(DEVICE)
                labels = labels.to(DEVICE)

                # argmax
                outputs = model(mels)
                check_shape(outputs, labels)

                loss = model.loss_fn(outputs, labels)

                running_loss += loss.item()

                pred.append(outputs.cpu().detach())
                label.append(labels.cpu().detach())
>>>>>>> 541d9df6

            loss, outputs = run_batch(model, mels, labels)
                
            running_loss += loss.item()
            
            log_pred.append(outputs.cpu().detach())
            log_label.append(labels.cpu().detach())


    # softmax predictions
    log_pred = F.softmax(torch.cat(log_pred)).to(DEVICE)

    valid_map = map_metric(log_pred, torch.cat(log_label), model.num_classes)

    # Log to Weights and Biases
    wandb.log({
        "valid/loss": running_loss/num_valid_samples,
        "valid/map": valid_map,
        "epoch_progress": epoch_progress,
    })

    logger.info("Validation Loss:\t%f\nValidation mAP:\t%f", 
                running_loss/len(data_loader),
                valid_map)

<<<<<<< HEAD
    # pylint: disable-next=global-statement
    global BEST_VALID_MAP
    if valid_map > BEST_VALID_MAP:
        logger.info("Model saved in: %s", save_model(model))
        logger.info("Validation mAP Improved - %f ---> %f", BEST_VALID_MAP, valid_map)
        BEST_VALID_MAP = valid_map
    return valid_map

def save_model(model: TimmModel) -> str:
    """ Saves model in the models directory as a pt file, returns path """
    path = os.path.join("models", f"{cfg.model}-{time_now}.pt")
    if not os.path.exists("models"):
        os.mkdir("models")
    torch.save(model.state_dict(), path)
    return path
=======
    if valid_map > best_valid_map:
        path = os.path.join("models", f"{cfg.model}-{time_now}.pt")
        if not os.path.exists("models"):
            os.mkdir("models")
        torch.save(model.state_dict(), path)
        logger.info("Model saved in: %s", path)
        logger.info("Validation mAP Improved - %f ---> %f", best_valid_map, valid_map)
        best_valid_map = valid_map


    return running_loss/len(data_loader), valid_map, best_valid_map
>>>>>>> 541d9df6

def set_name(run):
    """
    Set wandb run name
    """
    if cfg.wandb_run_name == "auto":
        # This variable is always defined
        cfg.wandb_run_name = cfg.model # type: ignore
    run.name = f"{cfg.wandb_run_name}-{time_now}"

<<<<<<< HEAD
    return run
=======
def load_datasets(train_dataset, val_dataset
        )-> Tuple[DataLoader, DataLoader]:
    """
        Loads datasets and dataloaders for train and validation
    """

    train_dataloader = DataLoader(
        train_dataset,
        cfg.train_batch_size,
        shuffle=True,
        num_workers=cfg.jobs,
    )
    val_dataloader = DataLoader(
        val_dataset,
        cfg.validation_batch_size,
        shuffle=False,
        num_workers=cfg.jobs,
    )
    return train_dataloader, val_dataloader
>>>>>>> 541d9df6

def logging_setup() -> None:
    """ Setup logging on the main process
    Display config information
    """
    file_handler = logging.FileHandler("recent.log", mode='w')
    file_handler.setLevel(logging.DEBUG)
    logger.addHandler(file_handler)
    logger.debug("Debug logging enabled")
    logger.debug("Config: %s", cfg.config_dict)
    logger.debug("Git hash: %s", cfg.git_hash)

<<<<<<< HEAD
def main() -> None:
    """ Main function """
=======
def main(in_sweep=True) -> None:
    """ Main function
    """
>>>>>>> 541d9df6
    torch.multiprocessing.set_start_method('spawn')
    logger.info("Device is: %s",DEVICE)
    set_seed(cfg.seed)
    if in_sweep:
        run = wandb.init()
        for key, val in dict(wandb.config).items():
            setattr(cfg, key, val)
    else:
        run = wandb.init(
            entity=cfg.wandb_entity,
            project=cfg.wandb_project,
            config=cfg.config_dict,
            mode="online" if cfg.logging else "disabled")
        set_name(run)


    # Load in dataset
    logger.info("Loading Dataset...")
    train_dataset, val_dataset = get_datasets()
    train_dataloader, val_dataloader = make_dataloaders(train_dataset, val_dataset)

    logger.info("Loading Model...")
    model_for_run = TimmModel(num_classes=train_dataset.num_classes, 
                              model_name=cfg.model).to(DEVICE)
    model_for_run.create_loss_fn(train_dataset)
    if cfg.model_checkpoint != "":
        model_for_run.load_state_dict(torch.load(cfg.model_checkpoint))
    optimizer = Adam(model_for_run.parameters(), lr=cfg.learning_rate)
    scheduler = torch.optim.lr_scheduler.CosineAnnealingLR(optimizer, eta_min=1e-5, T_max=10)
<<<<<<< HEAD
    
    logger.info("Training...")
    early_stopper = EarlyStopper(patience=cfg.patience, min_delta=cfg.min_valid_map_delta)
    
    # MAIN LOOP
    for _ in range(cfg.epochs):
        # pylint: disable-next=global-statement
        global EPOCH
        logger.info("Epoch %d", EPOCH)

        train(model_for_run, train_dataloader, val_dataloader, optimizer, scheduler)
        EPOCH += 1
        valid_map = valid( model_for_run, val_dataloader, EPOCH)
        logger.info("Best validation map: %f", BEST_VALID_MAP)

=======

    logger.info("Model / Optimizer Loading Successful :P")
    logger.info("Training")

    best_valid_map = 0
    early_stopper = EarlyStopper(patience=cfg.patience, min_delta=cfg.min_valid_map_delta)
    for epoch in range(cfg.epochs):
        logger.info("Epoch %d", epoch)

        _, best_valid_map = train(
            model_for_run,
            train_dataloader,
            val_dataloader,
            optimizer,
            scheduler,
            epoch,
            best_valid_map
        )
        _, valid_map, best_valid_map = valid(model_for_run,
                                             val_dataloader,
                                             epoch + 1.0,
                                             best_valid_map)

        logger.info("Best validation map: %f", best_valid_map)
>>>>>>> 541d9df6
        if cfg.early_stopping and early_stopper.early_stop(valid_map):
            logger.info("Early stopping has triggered on epoch %d", EPOCH)
            break

<<<<<<< HEAD
=======

>>>>>>> 541d9df6
if __name__ == '__main__':
    main(in_sweep=False)<|MERGE_RESOLUTION|>--- conflicted
+++ resolved
@@ -9,14 +9,6 @@
 import logging
 import os
 from typing import Any, Tuple
-<<<<<<< HEAD
-import logging
-
-import config
-from dataset import get_datasets, make_dataloaders
-from utils import set_seed
-=======
->>>>>>> 541d9df6
 
 import numpy as np
 import torch
@@ -29,7 +21,7 @@
 
 import config
 import wandb
-from dataset import get_datasets
+from dataset import get_datasets, make_dataloaders
 from models.early_stopper import EarlyStopper
 from models.timm_model import TimmModel
 from utils import set_seed
@@ -59,7 +51,6 @@
             loss: the loss of the batch
             outputs: the output of the model
     """
-<<<<<<< HEAD
     mels = mels.to(DEVICE)
     labels = labels.to(DEVICE)
     with autocast(device_type=DEVICE, dtype=torch.float16, enabled=cfg.mixed_precision):
@@ -82,22 +73,6 @@
     return map_out
 
 def train(model: TimmModel,
-=======
-    Checks to make sure the output is the same
-    """
-    if outputs.shape != labels.shape:
-        logger.info(outputs.shape)
-        logger.info(labels.shape)
-        raise RuntimeError("Shape diff between output of models and labels, see above and debug")
-
-
-
-# Splitting this up would be annoying!!!
-# pylint: disable=too-many-statements
-# pylint: disable=too-many-locals
-# pylint: disable=too-many-arguments
-def train(model: Any,
->>>>>>> 541d9df6
         data_loader: DataLoader,
         valid_loader: DataLoader,
         optimizer: torch.optim.Optimizer,
@@ -119,20 +94,8 @@
     for i, (mels, labels) in enumerate(data_loader):
 
         optimizer.zero_grad()
-<<<<<<< HEAD
 
         loss, outputs = run_batch(model,  mels, labels)
-=======
-        mels = mels.to(DEVICE)
-        labels = labels.to(DEVICE)
-
-        with autocast(device_type=DEVICE, dtype=torch.float16, enabled=cfg.mixed_precision):
-            outputs = model(mels)
-            check_shape(outputs, labels)
-            loss = model.loss_fn(outputs, labels)
-        outputs = outputs.to(dtype=torch.float32)
-        loss = loss.to(dtype=torch.float32)
->>>>>>> 541d9df6
 
         if cfg.mixed_precision:
             # Pyright complains about scaler.scale(loss) returning iterable of unknown types
@@ -148,24 +111,7 @@
         if scheduler is not None:
             scheduler.step()
 
-<<<<<<< HEAD
         log_map += map_metric(outputs, labels, model.num_classes)
-=======
-        running_loss += loss.item()
-
-        map_metric = MultilabelAveragePrecision(num_labels=model.num_classes, average="macro")
-        out_for_score = outputs.detach().cpu()
-        labels_for_score = labels.detach().cpu().long()
-        batch_map = map_metric(out_for_score, labels_for_score).item()
-
-        # https://forums.fast.ai/t/nan-values-when-using-precision-in-multi-classification/59767/2
-        # Could be possible when model is untrained so we only have FNs
-        if np.isnan(batch_map):
-            batch_map = 0
-
-        log_map += batch_map
-
->>>>>>> 541d9df6
         log_loss += loss.item()
         log_n += 1
 
@@ -195,14 +141,7 @@
 
         if (i != 0 and i % (cfg.valid_freq) == 0):
             valid_start_time = datetime.datetime.now()
-<<<<<<< HEAD
             valid(model, valid_loader, EPOCH + i / len(data_loader))
-=======
-            _, _, best_valid_map = valid(model,
-                                         valid_loader,
-                                         epoch + i / len(data_loader),
-                                         best_valid_map)
->>>>>>> 541d9df6
             model.train()
             # Ignore the time it takes to validate in annotations/sec
             start_time += datetime.datetime.now() - valid_start_time
@@ -234,36 +173,11 @@
     # tqdm is a progress bar
     dl_iter = tqdm(data_loader, position=5, total=num_valid_samples)
 
-<<<<<<< HEAD
     with torch.no_grad():
         for index, (mels, labels) in enumerate(dl_iter):
             if index > num_valid_samples:
                 # Stop early if not doing full validation
                 break
-=======
-    if cfg.map_debug and cfg.model_checkpoint is not None:
-        pred = torch.load("/".join(cfg.model_checkpoint.split('/')[:-1]) + '/pred.pt')
-        label = torch.load("/".join(cfg.model_checkpoint.split('/')[:-1]) + '/label.pt')
-    else:
-        with torch.no_grad():
-            for index, (mels, labels) in enumerate(dl_iter):
-                if index > len(dl_iter) * dataset_ratio:
-                    # Stop early if not doing full validation
-                    break
-                mels = mels.to(DEVICE)
-                labels = labels.to(DEVICE)
-
-                # argmax
-                outputs = model(mels)
-                check_shape(outputs, labels)
-
-                loss = model.loss_fn(outputs, labels)
-
-                running_loss += loss.item()
-
-                pred.append(outputs.cpu().detach())
-                label.append(labels.cpu().detach())
->>>>>>> 541d9df6
 
             loss, outputs = run_batch(model, mels, labels)
                 
@@ -289,7 +203,6 @@
                 running_loss/len(data_loader),
                 valid_map)
 
-<<<<<<< HEAD
     # pylint: disable-next=global-statement
     global BEST_VALID_MAP
     if valid_map > BEST_VALID_MAP:
@@ -305,19 +218,6 @@
         os.mkdir("models")
     torch.save(model.state_dict(), path)
     return path
-=======
-    if valid_map > best_valid_map:
-        path = os.path.join("models", f"{cfg.model}-{time_now}.pt")
-        if not os.path.exists("models"):
-            os.mkdir("models")
-        torch.save(model.state_dict(), path)
-        logger.info("Model saved in: %s", path)
-        logger.info("Validation mAP Improved - %f ---> %f", best_valid_map, valid_map)
-        best_valid_map = valid_map
-
-
-    return running_loss/len(data_loader), valid_map, best_valid_map
->>>>>>> 541d9df6
 
 def set_name(run):
     """
@@ -327,30 +227,7 @@
         # This variable is always defined
         cfg.wandb_run_name = cfg.model # type: ignore
     run.name = f"{cfg.wandb_run_name}-{time_now}"
-
-<<<<<<< HEAD
     return run
-=======
-def load_datasets(train_dataset, val_dataset
-        )-> Tuple[DataLoader, DataLoader]:
-    """
-        Loads datasets and dataloaders for train and validation
-    """
-
-    train_dataloader = DataLoader(
-        train_dataset,
-        cfg.train_batch_size,
-        shuffle=True,
-        num_workers=cfg.jobs,
-    )
-    val_dataloader = DataLoader(
-        val_dataset,
-        cfg.validation_batch_size,
-        shuffle=False,
-        num_workers=cfg.jobs,
-    )
-    return train_dataloader, val_dataloader
->>>>>>> 541d9df6
 
 def logging_setup() -> None:
     """ Setup logging on the main process
@@ -363,14 +240,9 @@
     logger.debug("Config: %s", cfg.config_dict)
     logger.debug("Git hash: %s", cfg.git_hash)
 
-<<<<<<< HEAD
-def main() -> None:
-    """ Main function """
-=======
 def main(in_sweep=True) -> None:
     """ Main function
     """
->>>>>>> 541d9df6
     torch.multiprocessing.set_start_method('spawn')
     logger.info("Device is: %s",DEVICE)
     set_seed(cfg.seed)
@@ -400,7 +272,6 @@
         model_for_run.load_state_dict(torch.load(cfg.model_checkpoint))
     optimizer = Adam(model_for_run.parameters(), lr=cfg.learning_rate)
     scheduler = torch.optim.lr_scheduler.CosineAnnealingLR(optimizer, eta_min=1e-5, T_max=10)
-<<<<<<< HEAD
     
     logger.info("Training...")
     early_stopper = EarlyStopper(patience=cfg.patience, min_delta=cfg.min_valid_map_delta)
@@ -416,39 +287,9 @@
         valid_map = valid( model_for_run, val_dataloader, EPOCH)
         logger.info("Best validation map: %f", BEST_VALID_MAP)
 
-=======
-
-    logger.info("Model / Optimizer Loading Successful :P")
-    logger.info("Training")
-
-    best_valid_map = 0
-    early_stopper = EarlyStopper(patience=cfg.patience, min_delta=cfg.min_valid_map_delta)
-    for epoch in range(cfg.epochs):
-        logger.info("Epoch %d", epoch)
-
-        _, best_valid_map = train(
-            model_for_run,
-            train_dataloader,
-            val_dataloader,
-            optimizer,
-            scheduler,
-            epoch,
-            best_valid_map
-        )
-        _, valid_map, best_valid_map = valid(model_for_run,
-                                             val_dataloader,
-                                             epoch + 1.0,
-                                             best_valid_map)
-
-        logger.info("Best validation map: %f", best_valid_map)
->>>>>>> 541d9df6
         if cfg.early_stopping and early_stopper.early_stop(valid_map):
             logger.info("Early stopping has triggered on epoch %d", EPOCH)
             break
 
-<<<<<<< HEAD
-=======
-
->>>>>>> 541d9df6
 if __name__ == '__main__':
     main(in_sweep=False)