# pylint: disable=R0902
# pylint: disable=W0621
# pylint: disable=R0913
# pylint: disable=E1121
# R0902, W0621 -> Not redefining these values, they are all the same value,
# R0913, E1121 -> These functions just have a lot of args that are frequently changed since ML

"""
    Contains the training and validation function and logging to Weights and Biases
    Methods:
        train: trains the model
        valid: calculates validation loss and accuracy
        set_seed: sets the random seed
        init_wandb: initializes the Weights and Biases logging


"""
from typing import Dict, Any, Tuple
import os
import datetime
from torchmetrics.classification import MultilabelAveragePrecision

import torch
import torch.nn.functional as F
from torch.optim import Adam
from torch.amp import autocast
import numpy as np
from dataset import PyhaDF_Dataset, get_datasets
from model import TimmModel, EarlyStopper
from utils import set_seed, print_verbose
from config import get_config
from augmentations import SyntheticNoise
from tqdm import tqdm
import wandb



tqdm.pandas()
time_now  = datetime.datetime.now().strftime('%Y%m%d-%H%M') 
device = 'cuda' if torch.cuda.is_available() else 'cpu'
wandb_run = None

def check_shape(outputs, labels):
    """
    Checks to make sure the output is the same
    """
    if outputs.shape != labels.shape:
        print(outputs.shape)
        print(labels.shape)
        raise RuntimeError("Shape diff between output of models and labels, see above and debug")



# Splitting this up would be annoying!!!
# pylint: disable=too-many-statements 
def train(model: Any,
        data_loader: PyhaDF_Dataset,
        valid_loader:  PyhaDF_Dataset,
        optimizer: torch.optim.Optimizer,
        scheduler,
        device: str,
        epoch: int,
        best_valid_map: float,
        CONFIG) -> Tuple[float, int, float]:
    """ Trains the model
        Returns:
            loss: the average loss over the epoch
            best_valid_map: the best validation mAP
    """
    print_verbose('size of data loader:', len(data_loader),verbose=CONFIG.verbose)
    model.train()

    running_loss = 0
    log_n = 0
    log_loss = 0
    correct = 0
    total = 0
    mAP = 0
    
    scaler = torch.cuda.amp.GradScaler()


    start_time = datetime.datetime.now()
    
    scaler = torch.cuda.amp.GradScaler()

    for i, (mels, labels) in enumerate(data_loader):
        optimizer.zero_grad()
        mels = mels.to(device)
        labels = labels.to(device)
        
        with autocast(device_type=device, dtype=torch.float16, enabled=CONFIG.mixed_precision):
            outputs = model(mels)
            check_shape(outputs, labels)
            loss = model.loss_fn(outputs, labels)
        outputs = outputs.to(dtype=torch.float32)
        loss = loss.to(dtype=torch.float32)

        if CONFIG.mixed_precision:
            scaler.scale(loss).backward()
            scaler.step(optimizer)
            scaler.update()
        else:
            loss.backward()
            optimizer.step()
        
        if scheduler is not None:
            scheduler.step()

        running_loss += loss.item()

        metric = MultilabelAveragePrecision(num_labels=model.num_classes, average="macro")
        batch_mAP = metric(outputs.detach().cpu(), labels.detach().cpu().long()).item()
        # https://forums.fast.ai/t/nan-values-when-using-precision-in-multi-classification/59767/2
        # Could be possible when model is untrained so we only have FNs
        if np.isnan(batch_mAP):
            batch_mAP = 0
        mAP += batch_mAP

        out_max_inx = torch.round(outputs)
        lab_max_inx = torch.round(labels)
        correct += (out_max_inx == lab_max_inx).sum().item()
        total += labels.shape[0] * labels.shape[1]

        log_loss += loss.item()
        log_n += 1

        if (i != 0 and i % (CONFIG.logging_freq) == 0) or i == len(data_loader) - 1:
            duration = (datetime.datetime.now() - start_time).total_seconds()
            start_time = datetime.datetime.now()
            annotations = ((i % CONFIG.logging_freq) or CONFIG.logging_freq) * CONFIG.train_batch_size
            annotations_per_sec = annotations / duration
            epoch_progress = epoch + float(i) / len(data_loader)
            #Log to Weights and Biases
            wandb.log({
                "train/loss": log_loss / log_n,
                "train/mAP": mAP / log_n,
                "train/accuracy": correct / total,
                "i": i,
                "epoch": epoch,
                "clips/sec": annotations_per_sec,
                "epoch_progress": epoch_progress,
            })
            print("i:", i, "epoch:", epoch_progress,
                  "clips/s:", annotations_per_sec, 
                  "Loss:", log_loss / log_n, 
                  "mAP", mAP / log_n)
            log_loss = 0
            log_n = 0
            correct = 0
            total = 0
            mAP = 0

        if (i != 0 and i % (CONFIG.valid_freq) == 0):
            valid_start_time = datetime.datetime.now()
<<<<<<< HEAD
            _, _, best_valid_cmap = valid(model, 
                                          valid_loader, 
                                          epoch + i / len(data_loader), 
                                          best_valid_cmap, 
                                          CONFIG)
=======
            _, _, best_valid_map = valid(model, valid_loader, epoch + i / len(data_loader), best_valid_map, CONFIG)
>>>>>>> 857c4972
            # Ignore the time it takes to validate in annotations/sec
            start_time += datetime.datetime.now() - valid_start_time
    return running_loss/len(data_loader), best_valid_map


def valid(model: Any,
          data_loader: PyhaDF_Dataset,
<<<<<<< HEAD
          epoch_progress: float,
          best_valid_cmap: float,
=======
          epoch: int,
          best_valid_map: float,
>>>>>>> 857c4972
          CONFIG) -> Tuple[float, float]:
    """
    Run a validation loop
    """
    model.eval()

    running_loss = 0
    pred = []
    label = []
    dataset_ratio: float = CONFIG.valid_dataset_ratio
    if epoch_progress.is_integer():
        dataset_ratio = 1.0

    # tqdm is a progress bar
    dl = tqdm(data_loader, position=5, total=int(len(data_loader)*dataset_ratio))

    if CONFIG.map_debug and CONFIG.model_checkpoint is not None:
        pred = torch.load("/".join(CONFIG.model_checkpoint.split('/')[:-1]) + '/pred.pt')
        label = torch.load("/".join(CONFIG.model_checkpoint.split('/')[:-1]) + '/label.pt')
    else:
        with torch.no_grad():
            for index, (mels, labels) in enumerate(dl):
                if index * dataset_ratio > len(dl):
                    # Stop early if not doing full validation
                    break
                mels = mels.to(device)
                labels = labels.to(device)
                
                # argmax
                outputs = model(mels)
                check_shape(outputs, labels)
                
                loss = model.loss_fn(outputs, labels)
                    
                running_loss += loss.item()
                
                pred.append(outputs.cpu().detach())
                label.append(labels.cpu().detach())


            pred = torch.cat(pred)
            label = torch.cat(label)
            if CONFIG.map_debug and CONFIG.model_checkpoint is not None:
                torch.save(pred, "/".join(CONFIG.model_checkpoint.split('/')[:-1]) + '/pred.pt')
                torch.save(label, "/".join(CONFIG.model_checkpoint.split('/')[:-1]) + '/label.pt')

    # softmax predictions
    pred = F.softmax(pred).to(device)

    metric = MultilabelAveragePrecision(num_labels=model.num_classes, average="macro")
    valid_map = metric(pred.detach().cpu(), label.detach().cpu().long())

    # Log to Weights and Biases
    wandb.log({
        "valid/loss": running_loss/len(data_loader),
        "valid/map": valid_map,
        "epoch_progress": epoch_progress,
    })

    print(f"Validation Loss:\t{running_loss/len(data_loader)} \n Validation mAP:\t{valid_map}" )
    if valid_map > best_valid_map:
        path = os.path.join("models",wandb_run.name + '.pt')
        if not os.path.exists("models"):
            os.mkdir("models")
        torch.save(model.state_dict(), path)
        print("Model saved in:", path)
        print(f"Validation cmAP Improved - {best_valid_map} ---> {valid_map}")
        best_valid_map = valid_map

    
    return running_loss/len(data_loader), valid_map, best_valid_map


def init_wandb(CONFIG: Dict[str, Any]):
    """
    Initialize the weights and biases logging
    """
    run = wandb.init(
        project="acoustic-species-reu2023",
        config=CONFIG,
        mode="disabled" if CONFIG.logging is False else "online"
    )
    run.name = (
        CONFIG.model + 
        f"-{time_now}"
    )

    return run

def load_datasets(train_dataset, val_dataset, CONFIG: Dict[str, Any]
        )-> Tuple[torch.utils.data.DataLoader, torch.utils.data.DataLoader]:
    """
        Loads datasets and dataloaders for train and validation
    """

    train_dataloader = torch.utils.data.DataLoader(
        train_dataset,
        CONFIG.train_batch_size,
        shuffle=True,
        num_workers=CONFIG.jobs,
    )
    val_dataloader = torch.utils.data.DataLoader(
        val_dataset,
        CONFIG.valid_batch_size,
        shuffle=False,
        num_workers=CONFIG.jobs,
    )
    return train_dataloader, val_dataloader

def main():
    """ Main function
    """
    torch.multiprocessing.set_start_method('spawn')
    print("Device is: ",device)
    CONFIG = get_config()
    # Needed to redefine wandb_run as a global variable
    # pylint: disable=global-statement
    global wandb_run
    wandb_run = init_wandb(CONFIG)
    set_seed(CONFIG.seed)

    # Load in dataset
    print("Loading Dataset")
    # pylint: disable=unused-variable
    # for future can use torchvision.transforms.RandomApply here
    transforms = torch.nn.Sequential(SyntheticNoise("white", 1))
    train_dataset, val_dataset = get_datasets(transforms=transforms, CONFIG=CONFIG, alpha=0.3)
    train_dataloader, val_dataloader = load_datasets(train_dataset, val_dataset, CONFIG)

    print("Loading Model...")
    model_for_run = TimmModel(num_classes=train_dataset.num_classes, 
                                model_name=CONFIG.model, 
                                CONFIG=CONFIG).to(device)
    model_for_run.create_loss_fn(train_dataset)
    if CONFIG.model_checkpoint is not None:
        model_for_run.load_state_dict(torch.load(CONFIG.model_checkpoint))
    optimizer = Adam(model_for_run.parameters(), lr=CONFIG.lr)
    scheduler = torch.optim.lr_scheduler.CosineAnnealingLR(optimizer, eta_min=1e-5, T_max=10)
    print("Model / Optimizer Loading Successful :P")
    
    print("Training")
    best_valid_map = 0
    early_stopper = EarlyStopper(patience=CONFIG.patience, min_delta=CONFIG.min_delta)
    for epoch in range(CONFIG.epochs):
        print("Epoch " + str(epoch))

        _, best_valid_map = train(
            model_for_run,
            train_dataloader,
            val_dataloader,
            optimizer,
            scheduler,
            device,
            epoch,
            best_valid_map,
            CONFIG
        )
        
<<<<<<< HEAD
        _, _, best_valid_cmap = valid(model_for_run, 
                                      val_dataloader, 
                                      epoch + 1.0, 
                                      best_valid_cmap, 
                                      CONFIG)
        print("Best validation cmap:", best_valid_cmap.item())
=======
        _, valid_map, best_valid_map = valid(model_for_run, val_dataloader, epoch + 1, best_valid_map, CONFIG)
        print("Best validation map:", best_valid_map.item())
        if CONFIG.early_stopping and early_stopper.early_stop(valid_map):
            print("Early stopping has triggered on epoch", epoch)
            break
>>>>>>> 857c4972
        
if __name__ == '__main__':
    main()<|MERGE_RESOLUTION|>--- conflicted
+++ resolved
@@ -153,15 +153,12 @@
 
         if (i != 0 and i % (CONFIG.valid_freq) == 0):
             valid_start_time = datetime.datetime.now()
-<<<<<<< HEAD
             _, _, best_valid_cmap = valid(model, 
                                           valid_loader, 
                                           epoch + i / len(data_loader), 
-                                          best_valid_cmap, 
+                                          best_valid_map, 
                                           CONFIG)
-=======
-            _, _, best_valid_map = valid(model, valid_loader, epoch + i / len(data_loader), best_valid_map, CONFIG)
->>>>>>> 857c4972
+
             # Ignore the time it takes to validate in annotations/sec
             start_time += datetime.datetime.now() - valid_start_time
     return running_loss/len(data_loader), best_valid_map
@@ -169,13 +166,8 @@
 
 def valid(model: Any,
           data_loader: PyhaDF_Dataset,
-<<<<<<< HEAD
           epoch_progress: float,
-          best_valid_cmap: float,
-=======
-          epoch: int,
           best_valid_map: float,
->>>>>>> 857c4972
           CONFIG) -> Tuple[float, float]:
     """
     Run a validation loop
@@ -334,20 +326,17 @@
             CONFIG
         )
         
-<<<<<<< HEAD
         _, _, best_valid_cmap = valid(model_for_run, 
                                       val_dataloader, 
                                       epoch + 1.0, 
-                                      best_valid_cmap, 
+                                      best_valid_map, 
                                       CONFIG)
-        print("Best validation cmap:", best_valid_cmap.item())
-=======
-        _, valid_map, best_valid_map = valid(model_for_run, val_dataloader, epoch + 1, best_valid_map, CONFIG)
+
         print("Best validation map:", best_valid_map.item())
         if CONFIG.early_stopping and early_stopper.early_stop(valid_map):
             print("Early stopping has triggered on epoch", epoch)
             break
->>>>>>> 857c4972
+
         
 if __name__ == '__main__':
     main()