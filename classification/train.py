--- conflicted
+++ resolved
@@ -26,16 +26,12 @@
 from dataset import PyhaDF_Dataset, get_datasets
 from model import BirdCLEFModel
 from utils import set_seed, print_verbose
-<<<<<<< HEAD
-from default_parser import create_parser
+from config import get_config
 from tqdm import tqdm
 import wandb
 
 
 
-=======
-from config import get_config
->>>>>>> 9918ee4e
 
 
 
@@ -71,12 +67,7 @@
 
 device = 'cuda' if torch.cuda.is_available() else 'cpu'
 print(device)
-<<<<<<< HEAD
-parser = create_parser()
 wandb_run = None
-=======
-
->>>>>>> 9918ee4e
 
 def train(model: BirdCLEFModel,
         data_loader: PyhaDF_Dataset,
@@ -309,14 +300,11 @@
     torch.multiprocessing.set_start_method('spawn')
     CONFIG = get_config()
     print(CONFIG)
-<<<<<<< HEAD
     CONFIG.logging = CONFIG.logging == 'True'
     CONFIG.verbose = CONFIG.verbose == 'True'
 
     # Yes this could be better, out of scope of MVP
     # pylint: disable=W0603
-=======
->>>>>>> 9918ee4e
     global wandb_run
     wandb_run = init_wandb(CONFIG)
     set_seed(CONFIG.seed)
