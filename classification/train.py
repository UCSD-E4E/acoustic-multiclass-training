--- conflicted
+++ resolved
@@ -12,6 +12,7 @@
 # Standard library imports
 import datetime
 from typing import Dict, Any, Tuple
+import os
 
 # Local imports 
 from dataset import PyhaDF_Dataset, get_datasets
@@ -23,20 +24,6 @@
 import torch
 import torch.nn.functional as F
 from torch.optim import Adam
-<<<<<<< HEAD
-
-# general
-import numpy as np
-from typing import Dict, Any, Tuple
-import os
-
-
-
-# other files 
-from model import BirdCLEFModel #, GeM
-from tqdm import tqdm
-=======
->>>>>>> ad3af588
 from torchmetrics.classification import MultilabelAveragePrecision
 
 # Other imports
@@ -47,11 +34,6 @@
 wandb_run = None
 time_now  = datetime.datetime.now().strftime('%Y%m%d_%H%M%S') 
 device = 'cuda' if torch.cuda.is_available() else 'cpu'
-<<<<<<< HEAD
-print(device)
-parser = create_parser()
-=======
->>>>>>> ad3af588
 
 
 def train(model: BirdCLEFModel,
