# pylint: disable=R0902
# pylint: disable=W0621
# pylint: disable=R0913
# pylint: disable=E1121
# R0902, W0621 -> Not redefining these values, they are all the same value,
# R0913, E1121 -> These functions just have a lot of args that are frequently changed since ML

"""
    Contains the training and validation function and logging to Weights and Biases
    Methods:
        train: trains the model
        valid: calculates validation loss and accuracy
        set_seed: sets the random seed
        init_wandb: initializes the Weights and Biases logging
        

"""
from typing import Dict, Any, Tuple
import os
import datetime
from torchmetrics.classification import MultilabelAveragePrecision

<<<<<<< HEAD
import torch
import torch.nn.functional as F
from torch.optim import Adam
from dataset import PyhaDF_Dataset, get_datasets
from model import BirdCLEFModel
from utils import set_seed, print_verbose
from config import get_config
from tqdm import tqdm
import wandb








# other files 


# pytorch training




# general




# other files 



#https://www.kaggle.com/code/imvision12/birdclef-2023-efficientnet-training

# logging



tqdm.pandas()
time_now  = datetime.datetime.now().strftime('%Y%m%d_%H%M%S') 


=======
# Standard library imports
import datetime
from typing import Dict, Any, Tuple

# Local imports 
from dataset import PyhaDF_Dataset, get_datasets
from model import BirdCLEFModel
from utils import set_seed, print_verbose
from config import get_config

# Torch imports
import torch
import torch.nn.functional as F
from torch.optim import Adam
from torchmetrics.classification import MultilabelAveragePrecision

# Other imports
from tqdm import tqdm
import wandb


wandb_run = None
time_now  = datetime.datetime.now().strftime('%Y%m%d_%H%M%S') 
device = 'cuda' if torch.cuda.is_available() else 'cpu'
>>>>>>> ad3af588

device = 'cuda' if torch.cuda.is_available() else 'cpu'
print(device)
wandb_run = None

def train(model: BirdCLEFModel,
        data_loader: PyhaDF_Dataset,
        optimizer: torch.optim.Optimizer,
        scheduler,
<<<<<<< HEAD
        device: str,
        step: int,
        best_valid_cmap: float,
=======
>>>>>>> ad3af588
        CONFIG) -> Tuple[float, int, float]:
    """ Trains the model
        Returns: 
            loss: the average loss over the epoch
            step: the current step
    """
    print_verbose('size of data loader:', len(data_loader),verbose=CONFIG.verbose)
    model.train()

    running_loss = 0
    log_n = 0
    log_loss = 0
    correct = 0
    total = 0

    for i, (mels, labels) in enumerate(data_loader):
        optimizer.zero_grad()
        mels = mels.to(device)
        labels = labels.to(device)
        
        outputs = model(mels)
<<<<<<< HEAD
        # sigmoid multilabel predictions
        # preds = torch.sigmoid(outputs) > 0.5

=======
        
>>>>>>> ad3af588
        loss = model.loss_fn(outputs, labels)
        
        loss.backward()
        optimizer.step()
        
        if scheduler is not None:
            scheduler.step()
        
        running_loss += loss.item()
        total += labels.size(0)

        correct += torch.all(torch.round(outputs).eq(labels), dim=-1).sum().item()
        log_loss += loss.item()
        log_n += 1

        if i % (CONFIG.logging_freq) == 0 or i == len(data_loader) - 1:
            #Log to Weights and Biases
            wandb.log({
                "train/loss": log_loss / log_n,
                "train/accuracy": correct / total * 100.,
            })
            print("Loss:", log_loss / log_n, "Accuracy:", correct / total * 100.)
            log_loss = 0
            log_n = 0
            correct = 0
            total = 0
<<<<<<< HEAD
        
        # if step % CONFIG.valid_freq == 0 and step != 0:
        #     del mels, labels, outputs # clear memory
        #     valid_loss, valid_map = valid(model, val_dataloader, device, step, CONFIG)
        #     print(f"Validation Loss:\t{valid_loss} \n Validation mAP:\t{valid_map}" )
        #     if valid_map > best_valid_cmap:
        #         print(f"Validation cmAP Improved - {best_valid_cmap} ---> {valid_map}")
        #         best_valid_cmap = valid_map
        #         torch.save(model.state_dict(), wandb_run.name + '.pt')
        #         print(wandb_run.name + '.pt')
        #     model.train()
            
        
        step += 1

    return running_loss/len(data_loader), step, best_valid_cmap
=======
    return running_loss/len(data_loader)
>>>>>>> ad3af588

def valid(model: BirdCLEFModel,
          data_loader: PyhaDF_Dataset,
          step: int,
          CONFIG) -> Tuple[float, float]:
    """
    Run a validation loop
    """
    model.eval()
    
    running_loss = 0
    pred = []
    label = []
    
    # tqdm is a progress bar
    dl = tqdm(data_loader, position=5)
    
    if CONFIG.map_debug and CONFIG.model_checkpoint is not None:
        pred = torch.load("/".join(CONFIG.model_checkpoint.split('/')[:-1]) + '/pred.pt')
        label = torch.load("/".join(CONFIG.model_checkpoint.split('/')[:-1]) + '/label.pt')
    else:
        for _, (mels, labels) in enumerate(dl):
            mels = mels.to(device)
            labels = labels.to(device)
            
            # argmax
            outputs = model(mels)
            
            loss = model.loss_fn(outputs, labels)
                
            running_loss += loss.item()
            
            pred.append(outputs.cpu().detach())
            label.append(labels.cpu().detach())

        pred = torch.cat(pred)
        label = torch.cat(label)
        if CONFIG.map_debug and CONFIG.model_checkpoint is not None:
            torch.save(pred, "/".join(CONFIG.model_checkpoint.split('/')[:-1]) + '/pred.pt')
            torch.save(label, "/".join(CONFIG.model_checkpoint.split('/')[:-1]) + '/label.pt')

    # softmax predictions
    pred = F.softmax(pred).to(device)

    metric = MultilabelAveragePrecision(num_labels=CONFIG.num_classes, average="macro")
    valid_map = metric(pred.detach().cpu(), label.detach().cpu().long())
    
    
    print("Validation mAP:", valid_map)
    
    # Log to Weights and Biases
    wandb.log({
        "valid/loss": running_loss/len(data_loader),
        "valid/map": valid_map,
        "custom_step": step,
        
    })
    
    return running_loss/len(data_loader), valid_map


def test_loop(model: BirdCLEFModel,
          data_loaders: PyhaDF_Dataset):
    """
    Checks to make sure shapes are correct before training
    """

    model.eval()
    for dl in data_loaders:
        (mels, labels) = next(iter(dl))

        print(mels.shape)
        out = model(mels)

        if out.shape != labels.shape:
            print(out.shape)
            print(labels.shape)
            raise RuntimeError("Shape diff between output of models and labels, see above and debug")


def init_wandb(CONFIG: Dict[str, Any]):
    """ 
    Initialize the weights and biases logging
    """
    run = wandb.init(
        project="acoustic-species-reu2023",
        config=CONFIG,
        mode="disabled" if CONFIG.logging is False else "online"
    )
    run.name = (
        f"EFN-{CONFIG.epochs}"+
        f"-{CONFIG.train_batch_size}-{CONFIG.valid_batch_size}" +
        f"-{CONFIG.sample_rate}-{CONFIG.hop_length}-" +
        f"{CONFIG.max_time}-{CONFIG.n_mels}" +
        f"-{CONFIG.n_fft}-{CONFIG.seed}-" +
        run.name.split('-')[-1]
    )
<<<<<<< HEAD
    run.name = f"EFN-{CONFIG.epochs}-{CONFIG.train_batch_size}-"
    run.name += f"{CONFIG.valid_batch_size}-{CONFIG.sample_rate}-"
    run.name += f"{CONFIG.hop_length}-{CONFIG.max_time}-"
    run.name += f"{CONFIG.n_mels}-{CONFIG.n_fft}-{CONFIG.seed}-"
    run.name += run.name.split('-')[-1]
=======
>>>>>>> ad3af588
    return run

def load_datasets(CONFIG: Dict[str, Any]) \
    -> Tuple[PyhaDF_Dataset, PyhaDF_Dataset, torch.utils.data.DataLoader, torch.utils.data.DataLoader]:
    """
        Loads datasets and dataloaders for train and validation
    """

    train_dataset, val_dataset = get_datasets(CONFIG=CONFIG)
    train_dataloader = torch.utils.data.DataLoader(
        train_dataset,
        CONFIG.train_batch_size,
        shuffle=True,
        num_workers=CONFIG.jobs,
    )
    val_dataloader = torch.utils.data.DataLoader(
        val_dataset,
        CONFIG.valid_batch_size,
        shuffle=False,
        num_workers=CONFIG.jobs,
    )
    return train_dataset, val_dataset, train_dataloader, val_dataloader

def main():
<<<<<<< HEAD
    """
    Run training
    """
    torch.multiprocessing.set_start_method('spawn')
    CONFIG = get_config()
    print(CONFIG)
    CONFIG.logging = CONFIG.logging == 'True'
    CONFIG.verbose = CONFIG.verbose == 'True'

    # Yes this could be better, out of scope of MVP
    # pylint: disable=W0603
=======
    """ Main function
    """
    torch.multiprocessing.set_start_method('spawn')
    CONFIG = get_config()
    # Needed to redefine wandb_run as a global variable
    # pylint: disable=global-statement
>>>>>>> ad3af588
    global wandb_run
    wandb_run = init_wandb(CONFIG)
    set_seed(CONFIG.seed)
    
    # Load in dataset
    print("Loading Dataset")
<<<<<<< HEAD
    # we might need it in future
    # pylint: disable-next=W0612
=======
    # pylint: disable=unused-variable
>>>>>>> ad3af588
    train_dataset, val_dataset, train_dataloader, val_dataloader = load_datasets(CONFIG)
    
    print("Loading Model...")
    model_for_run = BirdCLEFModel(CONFIG=CONFIG).to(device)
    model_for_run.create_loss_fn(train_dataset)
    if CONFIG.model_checkpoint is not None:
        model_for_run.load_state_dict(torch.load(CONFIG.model_checkpoint))
    optimizer = Adam(model_for_run.parameters(), lr=CONFIG.lr)
    scheduler = torch.optim.lr_scheduler.CosineAnnealingLR(optimizer, eta_min=1e-5, T_max=10)
    print("Model / Optimizer Loading Succesful :P")
    
    print("Training")
    step = 0
    best_valid_cmap = 0

    test_loop(model_for_run, [train_dataloader, val_dataloader])

    for epoch in range(CONFIG.epochs):
        print("Epoch " + str(epoch))

        _ = train(
            model_for_run, 
            train_dataloader,
            optimizer,
            scheduler,
<<<<<<< HEAD
            device,
            step,
            best_valid_cmap,
            CONFIG
        )

        print(f"Train Loss:\t{train_loss} ")
=======
            CONFIG
        )
        step += 1
>>>>>>> ad3af588
        
        valid_loss, valid_map = valid(model_for_run, val_dataloader, step, CONFIG)
        print(f"Validation Loss:\t{valid_loss} \n Validation mAP:\t{valid_map}" )

        if valid_map > best_valid_cmap:
            path = os.path.join("models",wandb_run.name + '.pt')
            if not os.path.exists("models"):
                os.mkdir("models")
            torch.save(model_for_run.state_dict(), path)
            print("Model saved in:", path)
            print(f"Validation cmAP Improved - {best_valid_cmap} ---> {valid_map}")
            best_valid_cmap = valid_map

if __name__ == '__main__':
    main()<|MERGE_RESOLUTION|>--- conflicted
+++ resolved
@@ -20,7 +20,6 @@
 import datetime
 from torchmetrics.classification import MultilabelAveragePrecision
 
-<<<<<<< HEAD
 import torch
 import torch.nn.functional as F
 from torch.optim import Adam
@@ -64,34 +63,6 @@
 tqdm.pandas()
 time_now  = datetime.datetime.now().strftime('%Y%m%d_%H%M%S') 
 
-
-=======
-# Standard library imports
-import datetime
-from typing import Dict, Any, Tuple
-
-# Local imports 
-from dataset import PyhaDF_Dataset, get_datasets
-from model import BirdCLEFModel
-from utils import set_seed, print_verbose
-from config import get_config
-
-# Torch imports
-import torch
-import torch.nn.functional as F
-from torch.optim import Adam
-from torchmetrics.classification import MultilabelAveragePrecision
-
-# Other imports
-from tqdm import tqdm
-import wandb
-
-
-wandb_run = None
-time_now  = datetime.datetime.now().strftime('%Y%m%d_%H%M%S') 
-device = 'cuda' if torch.cuda.is_available() else 'cpu'
->>>>>>> ad3af588
-
 device = 'cuda' if torch.cuda.is_available() else 'cpu'
 print(device)
 wandb_run = None
@@ -100,12 +71,9 @@
         data_loader: PyhaDF_Dataset,
         optimizer: torch.optim.Optimizer,
         scheduler,
-<<<<<<< HEAD
         device: str,
         step: int,
         best_valid_cmap: float,
-=======
->>>>>>> ad3af588
         CONFIG) -> Tuple[float, int, float]:
     """ Trains the model
         Returns: 
@@ -127,13 +95,6 @@
         labels = labels.to(device)
         
         outputs = model(mels)
-<<<<<<< HEAD
-        # sigmoid multilabel predictions
-        # preds = torch.sigmoid(outputs) > 0.5
-
-=======
-        
->>>>>>> ad3af588
         loss = model.loss_fn(outputs, labels)
         
         loss.backward()
@@ -160,26 +121,9 @@
             log_n = 0
             correct = 0
             total = 0
-<<<<<<< HEAD
-        
-        # if step % CONFIG.valid_freq == 0 and step != 0:
-        #     del mels, labels, outputs # clear memory
-        #     valid_loss, valid_map = valid(model, val_dataloader, device, step, CONFIG)
-        #     print(f"Validation Loss:\t{valid_loss} \n Validation mAP:\t{valid_map}" )
-        #     if valid_map > best_valid_cmap:
-        #         print(f"Validation cmAP Improved - {best_valid_cmap} ---> {valid_map}")
-        #         best_valid_cmap = valid_map
-        #         torch.save(model.state_dict(), wandb_run.name + '.pt')
-        #         print(wandb_run.name + '.pt')
-        #     model.train()
-            
-        
         step += 1
-
-    return running_loss/len(data_loader), step, best_valid_cmap
-=======
     return running_loss/len(data_loader)
->>>>>>> ad3af588
+
 
 def valid(model: BirdCLEFModel,
           data_loader: PyhaDF_Dataset,
@@ -277,14 +221,7 @@
         f"-{CONFIG.n_fft}-{CONFIG.seed}-" +
         run.name.split('-')[-1]
     )
-<<<<<<< HEAD
-    run.name = f"EFN-{CONFIG.epochs}-{CONFIG.train_batch_size}-"
-    run.name += f"{CONFIG.valid_batch_size}-{CONFIG.sample_rate}-"
-    run.name += f"{CONFIG.hop_length}-{CONFIG.max_time}-"
-    run.name += f"{CONFIG.n_mels}-{CONFIG.n_fft}-{CONFIG.seed}-"
-    run.name += run.name.split('-')[-1]
-=======
->>>>>>> ad3af588
+
     return run
 
 def load_datasets(CONFIG: Dict[str, Any]) \
@@ -309,38 +246,19 @@
     return train_dataset, val_dataset, train_dataloader, val_dataloader
 
 def main():
-<<<<<<< HEAD
-    """
-    Run training
-    """
-    torch.multiprocessing.set_start_method('spawn')
-    CONFIG = get_config()
-    print(CONFIG)
-    CONFIG.logging = CONFIG.logging == 'True'
-    CONFIG.verbose = CONFIG.verbose == 'True'
-
-    # Yes this could be better, out of scope of MVP
-    # pylint: disable=W0603
-=======
     """ Main function
     """
     torch.multiprocessing.set_start_method('spawn')
     CONFIG = get_config()
     # Needed to redefine wandb_run as a global variable
     # pylint: disable=global-statement
->>>>>>> ad3af588
     global wandb_run
     wandb_run = init_wandb(CONFIG)
     set_seed(CONFIG.seed)
     
     # Load in dataset
     print("Loading Dataset")
-<<<<<<< HEAD
-    # we might need it in future
-    # pylint: disable-next=W0612
-=======
     # pylint: disable=unused-variable
->>>>>>> ad3af588
     train_dataset, val_dataset, train_dataloader, val_dataloader = load_datasets(CONFIG)
     
     print("Loading Model...")
@@ -366,19 +284,9 @@
             train_dataloader,
             optimizer,
             scheduler,
-<<<<<<< HEAD
-            device,
-            step,
-            best_valid_cmap,
-            CONFIG
-        )
-
-        print(f"Train Loss:\t{train_loss} ")
-=======
             CONFIG
         )
         step += 1
->>>>>>> ad3af588
         
         valid_loss, valid_map = valid(model_for_run, val_dataloader, step, CONFIG)
         print(f"Validation Loss:\t{valid_loss} \n Validation mAP:\t{valid_map}" )
