--- conflicted
+++ resolved
@@ -49,7 +49,7 @@
     """
     mels = mels.to(DEVICE)
     labels = labels.to(DEVICE)
-    with autocast(device_type=DEVICE, dtype=torch.float16, enabled=cfg.mixed_precision):
+    with autocast(device_type=cfg.device, dtype=torch.bfloat16, enabled=cfg.mixed_precision):
         outputs = model(mels)
         loss = model.loss_fn(outputs, labels) # type: ignore
     outputs = outputs.to(dtype=torch.float32)
@@ -90,19 +90,8 @@
     for i, (mels, labels) in enumerate(data_loader):
 
         optimizer.zero_grad()
-<<<<<<< HEAD
 
         loss, outputs = run_batch(model,  mels, labels)
-=======
-        mels = mels.to(cfg.device)
-        labels = labels.to(cfg.device)
-        with autocast(device_type=cfg.device, dtype=torch.bfloat16, enabled=cfg.mixed_precision):
-            outputs = model(mels)
-            check_shape(outputs, labels)
-            loss = model.loss_fn(outputs, labels)
-        outputs = outputs.to(dtype=torch.float32)
-        loss = loss.to(dtype=torch.float32)
->>>>>>> c63ab4a0
 
         if cfg.mixed_precision and cfg.device != "cpu":
             # Pyright complains about scaler.scale(loss) returning iterable of unknown types
@@ -187,25 +176,14 @@
     # tqdm is a progress bar
     dl_iter = tqdm(data_loader, position=5, total=num_valid_samples)
 
-<<<<<<< HEAD
     with torch.no_grad():
         for index, (mels, labels) in enumerate(dl_iter):
             if index > num_valid_samples:
                 # Stop early if not doing full validation
                 break
-=======
-    if cfg.map_debug and cfg.model_checkpoint is not None:
-        pred = torch.load("/".join(cfg.model_checkpoint.split('/')[:-1]) + '/pred.pt')
-        label = torch.load("/".join(cfg.model_checkpoint.split('/')[:-1]) + '/label.pt')
-    else:
-        with torch.no_grad():
-            for index, (mels, labels) in enumerate(dl_iter):
-                if index > len(dl_iter) * dataset_ratio:
-                    # Stop early if not doing full validation
-                    break
-                mels = mels.to(cfg.device)
-                labels = labels.to(cfg.device)
->>>>>>> c63ab4a0
+        
+            mels = mels.to(cfg.device)
+            labels = labels.to(cfg.device)
 
             loss, outputs = run_batch(model, mels, labels)
                 
@@ -216,11 +194,7 @@
 
 
     # softmax predictions
-<<<<<<< HEAD
-    log_pred = F.softmax(torch.cat(log_pred)).to(DEVICE)
-=======
-    pred = F.softmax(pred).to(cfg.device)
->>>>>>> c63ab4a0
+    log_pred = F.softmax(torch.cat(log_pred)).to(cfg.device)
 
     valid_map = map_metric(log_pred, torch.cat(log_label), model.num_classes)
 
