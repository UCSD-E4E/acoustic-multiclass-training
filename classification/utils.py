""" 
    Stores useful functions for the classification module 
    Methods:

"""

from pathlib import Path
from typing import Dict, Any, Tuple
import numpy as np
import pandas as pd
import torch
import torch.nn.functional as F
import config

<<<<<<< HEAD
=======
cfg = config.cfg

def print_verbose(*args, **kwargs):
    """ 
        Prints the arguments if verbose is set to True
    """
    if("verbose" in kwargs and kwargs["verbose"]):
        del kwargs["verbose"]
        print(*args, **kwargs)

>>>>>>> 9245c552
def set_seed(seed: int):
    """ Sets numpy and pytorch seeds to the CONFIG.seed
    """
    np.random.seed(seed)
    torch.manual_seed(seed)

def norm(tensor: torch.Tensor):
    """ 
    Normalizes the tensor
    """
    return tensor/torch.linalg.vector_norm(tensor, ord=2)

def randint(low: int, high: int) -> int:
    """
    Returns a random integer between [low, high)
    """
    return int(torch.randint(low, high, (1,)))

def rand(low: float , high: float) -> float:
    """
    Returns a random float between [low, high)
    """
    return (high - low) * float(torch.rand(1)[0]) + low
    
def pad_audio(audio: torch.Tensor, num_samples:int) -> torch.Tensor:
    """Fills the last dimension of the input audio with zeroes until it is num_samples long
    """
    pad_length = num_samples - audio.shape[0]
    last_dim_padding = (0, pad_length)
    audio = F.pad(audio, last_dim_padding)
    return audio

def crop_audio(audio: torch.Tensor, num_samples:int) -> torch.Tensor:
    """Cuts audio to num_samples long
    """
    return audio[:num_samples]

def one_hot(tensor, num_classes, on_value=1., off_value=0.):
    """Return one hot tensor of length num_classes
    """
    tensor = tensor.long().view(-1, 1)
    return torch.full((tensor.size()[0], num_classes), off_value, device=tensor.device) \
                .scatter_(1, tensor, on_value)

#pylint: disable-next = too-many-arguments
def get_annotation(df: pd.DataFrame, 
        index: int,
        class_to_idx: Dict[str, Any], 
        sample_rate: int,
        target_num_samples: int,
        device) -> Tuple[torch.Tensor, torch.Tensor]:
    """ Returns tuple of audio waveform and its one-hot label
    """
    #annotation = self.samples.iloc[index]
    annotation = df.iloc[index]
    file_name = annotation[cfg.file_name_col]

    # Turns target from integer to one hot tensor vector. I.E. 3 -> [0, 0, 0, 1, 0, 0, 0, 0, 0, 0]
    class_name = annotation[cfg.manual_id_col]


    num_classes = len(set(class_to_idx.values()))
    target = one_hot(
            torch.tensor(class_to_idx[class_name]),
            num_classes)[0]
    target = target.float()

    try:
        # Get necessary variables from annotation
        annotation = df.iloc[index]
        file_name = annotation[cfg.file_name_col]
        frame_offset = int(annotation[cfg.offset_col] * sample_rate)
        num_frames = int(annotation[cfg.duration_col] * sample_rate)

        # Load audio
        audio = torch.load(Path(cfg.data_path)/file_name)
    
        if audio.shape[0] > num_frames:
            audio = audio[frame_offset:frame_offset+num_frames]
        else:
            print_verbose("SHOULD BE SMALL DELETE LATER:", audio.shape, verbose=cfg.verbose)

        # Crop if too long
        if audio.shape[0] > target_num_samples:
            audio = crop_audio(audio, target_num_samples)
        # Pad if too short
        if audio.shape[0] < target_num_samples:
            audio = pad_audio(audio, target_num_samples)
    except Exception as e:
        print(e)
        print(file_name, index)
        raise RuntimeError("Bad Audio") from e

    audio = audio.to(device)
    target = target.to(device)
    return audio, target<|MERGE_RESOLUTION|>--- conflicted
+++ resolved
@@ -12,19 +12,6 @@
 import torch.nn.functional as F
 import config
 
-<<<<<<< HEAD
-=======
-cfg = config.cfg
-
-def print_verbose(*args, **kwargs):
-    """ 
-        Prints the arguments if verbose is set to True
-    """
-    if("verbose" in kwargs and kwargs["verbose"]):
-        del kwargs["verbose"]
-        print(*args, **kwargs)
-
->>>>>>> 9245c552
 def set_seed(seed: int):
     """ Sets numpy and pytorch seeds to the CONFIG.seed
     """
