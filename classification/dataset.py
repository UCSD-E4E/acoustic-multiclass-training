""" Contains methods for loading the dataset and also creates dataloaders for training and validation
    
    BirdCLEFDataset is a generic loader with a given root directory. It loads the audio files and converts them to mel spectrograms.
    get_datasets returns the train and validation datasets as BirdCLEFDataset objects.
    
    If this module is run directly, it tests that the dataloader works and prints the shape of the first batch.

"""
from typing import Dict, List, Tuple
import torch
import torchaudio
from torchvision import datasets, transforms
import torch.nn.functional as F
from torchaudio import transforms as audtr
import numpy as np
import os
from functools import partial
from data_aug.mixup import FastCollateMixup
from torch.utils.data import Dataset
from default_parser import create_parser
import pandas as pd
parser = create_parser()

device = 'cuda' if torch.cuda.is_available() else 'cpu'

#https://www.kaggle.com/code/debarshichanda/pytorch-w-b-birdclef-22-starter

class PyhaDF_Dataset(Dataset): #datasets.DatasetFolder
    def __init__(self, csv_file, loader=None, CONFIG=None, max_time=5, train=True, species=None, ignore_bad=True):
        super()#.__init__(root, loader, extensions='wav')
        self.samples = pd.read_csv(csv_file, index_col=0)
        self.csv_file = csv_file
        self.formatted_csv_file = "not yet formatted"
        #print(self.samples)
        self.config = CONFIG
        self.ignore_bad = ignore_bad
        target_sample_rate = CONFIG.sample_rate
        self.target_sample_rate = target_sample_rate
        num_samples = target_sample_rate * max_time
        self.num_samples = num_samples
        self.mel_spectogram = audtr.MelSpectrogram(sample_rate=self.target_sample_rate, 
                                        n_mels=self.config.n_mels, 
                                        n_fft=self.config.n_fft)
        self.mel_spectogram.cuda(device)
        self.train = train
        self.freq_mask = audtr.FrequencyMasking(freq_mask_param=self.config.freq_mask_param)
        self.time_mask = audtr.TimeMasking(time_mask_param=self.config.time_mask_param)
        # self.collate_fn = FastCollateMixup(
        #     prob=self.config.mix_p,
        #     num_classes=self.config.num_classes,
        #     label_smoothing=self.config.smoothing,
        #     mixup_alpha=self.config.mixup_alpha,
        #     cutmix_alpha=self.config.cutmix_alpha,
        #     switch_prob=0.5
        # )

        if (species is not None):
            #TODO FIX REPLICATION CODE
            self.classes, self.class_to_idx = species
        else:
            self.classes = self.samples[self.config.manual_id_col].unique()
            class_idx = np.arange(len(self.classes))
            self.class_to_idx = dict(zip(self.classes, class_idx))
            #print(self.class_to_idx)

        self.verify_audio_files()
        self.format_audio()
        #self.samples[self.config.file_path_col] = self.samples[self.config.file_path_col].apply(self.convert_file_type)
        

    def verify_audio_files(self):
        test_df = self.samples[self.config.file_path_col].apply(lambda path: (
            "SUCCESS" if os.path.exists(path) else path
        ))
        missing_files = test_df[test_df != "SUCCESS"].unique()
        if (missing_files.shape[0] > 0 and not self.ignore_bad):
            print(missing_files)
            raise "ERROR MISSING FILES, CHECK DATAFRAME"
            return False
        elif (self.ignore_bad):
            print("ignoring", missing_files.shape[0], "missing files")
            self.samples = self.samples[
                ~self.samples[self.config.file_path_col].isin(missing_files)
            ]
        
        print(self.samples.shape[0],"files in use")

        return True

    def get_classes(self) -> Tuple[List[str], Dict[str, int]]:
        return self.classes, self.class_to_idx
    
    def get_csv_files(self):
        return self.csv_file, self.formatted_csv_file
    
    def get_DF(self):
        return self.samples

    def format_audio(self):
        files = pd.DataFrame(
            self.samples[self.config.file_path_col].unique(),
            columns=["files"])
        files = files["files"].apply(self.resample_audio_file)
        self.samples = self.samples.merge(files, how="left", 
                       left_on=self.config.file_path_col,
                       right_on="IN FILE")
        
        self.samples["original_file_path"] = self.samples[self.config.file_path_col]
        print(self.samples.columns)
        if ("files" in self.samples.columns):
            self.samples[self.config.file_path_col] = self.samples["files"].copy()
        if ("files_y" in self.samples.columns):
            self.samples[self.config.file_path_col] = self.samples["files_y"].copy()
        
        self.formatted_csv_file = ".".join(self.csv_file.split(".")[:-1]) + "formatted.csv"
        self.samples.to_csv(self.formatted_csv_file)
        #print(self.samples[self.config.file_path_col].iloc[0], self.config.file_path_col)
        

    def resample_audio_file(self, path):
        audio, sample_rate = torchaudio.load(path)
        changed = False

        if (len(audio.shape) > 1):
            audio = self.to_mono(audio)
            changed = True
        
        # Resample
        if sample_rate != self.target_sample_rate:
            resample = audtr.Resample(sample_rate, self.target_sample_rate)
            #resample.cuda(device)
            audio = resample(audio)
            changed = True
        
        extension = path.split(".")[-1]
        new_path = path.replace(extension, "wav")

        if (new_path != path or changed):
            #output of mono is a col vector
            #torchaudio expects a waveform as row vector
            #hence the reshape
            torchaudio.save(
                new_path,
                audio.reshape([1, -1]),
                self.target_sample_rate
            )

        return pd.Series(
            {
            "IN FILE": path,    
            "files": new_path,
            }
        ).T

    def __len__(self):
        return self.samples.shape[0]
    
    def __getitem__(self, index):
        annotation = self.samples.iloc[index]
        path = annotation[self.config.file_path_col]

        #sample_per_sec was defined as total_samples_in_audio/duration
        #resampling in practice doesn't do extactly target_sample_rate
        #Its close enough so we remove that computation
        sample_per_sec = self.target_sample_rate

        #TODO requires int, does this make sense?
        frame_offset = int(annotation[self.config.duration_col] * sample_per_sec)
        num_frames = int(annotation[self.config.duration_col] * sample_per_sec)

        target = self.class_to_idx[annotation[self.config.manual_id_col]]

        audio, sample_rate = torchaudio.load(
            path,
            frame_offset=frame_offset,
            num_frames=num_frames)
  
        #print(path, "test.wav", annotation[self.config.duration_col], annotation[self.config.duration_col])
        
        #Assume audio is all mono and at target sample rate
        assert audio.shape[0] == 1
        assert sample_rate == self.target_sample_rate
        audio = self.to_mono(audio) #basically reshapes to col vect
        audio = audio.to(device)

        # Crop if too long
        if audio.shape[0] > self.num_samples:
            audio = self.crop_audio(audio)
        # Pad if too short
        if audio.shape[0] < self.num_samples:
            audio = self.pad_audio(audio)
        # Randomly shift audio
        if self.train and torch.rand(1) < self.config.time_shift_p:
            shift = torch.randint(0, self.num_samples, (1,))
            audio = torch.roll(audio, shift, dims=1)
        # Add noise
        if self.train and torch.randn(1) < self.config.noise_p:
            noise = torch.randn_like(audio) * self.config.noise_std
            audio = audio + noise

        # Mel spectrogram
        mel = self.mel_spectogram(audio)
        # label = torch.tensor(self.labels[index])

        # Convert to Image
        image = torch.stack([mel, mel, mel])
        
        # Normalize Image
        max_val = torch.abs(image).max()
        image = image / max_val
        
        # Frequency masking and time masking
        if self.train and torch.randn(1) < self.config.freq_mask_p:
            image = self.freq_mask(image)
        if self.train and torch.randn(1) < self.config.time_mask_p:
            image = self.time_mask(image)

        return image, target
            
    def pad_audio(self, audio):
        """Fills the last dimension of the input audio with zeroes until it is num_samples long
        """
        pad_length = self.num_samples - audio.shape[0]
        last_dim_padding = (0, pad_length)
        audio = F.pad(audio, last_dim_padding)
        return audio
        
    def crop_audio(self, audio):
        """Cuts audio to num_samples long
        """
        return audio[:self.num_samples]
        
    def to_mono(self, audio):
        return torch.mean(audio, axis=0)
    

    



def get_datasets(path="/share/acoustic_species_id/BirdCLEF2023_train_audio_chunks", CONFIG=None):
<<<<<<< HEAD
    return PyhaDF_Dataset(csv_file="C:/Users/seanh/Desktop/E4E/acoustic-species-classification/testformatted.csv", CONFIG=CONFIG)
=======
>>>>>>> 2032c53d
  
    return PyhaDF_Dataset(csv_file="C:/Users/seanh/Desktop/E4E/acoustic-species-classification/test.csv", CONFIG=CONFIG)

    #data = BirdCLEFDataset(root="/share/acoustic_species_id/BirdCLEF2023_train_audio_chunks", CONFIG=CONFIG)
    #no_bird_data = BirdCLEFDataset(root="/share/acoustic_species_id/no_bird_10_000_audio_chunks", CONFIG=CONFIG)
    #data = torch.utils.data.ConcatDataset([data, no_bird_data])
    #train_data, val_data = torch.utils.data.random_split(data, [0.8, 0.2])
    #return train_data, val_data

if __name__ == '__main__':
    torch.multiprocessing.set_start_method('spawn')
    CONFIG = parser.parse_args()
    CONFIG.logging = True if CONFIG.logging == 'True' else False
    # torch.manual_seed(CONFIG.seed)
    train_dataset, val_dataset = get_datasets(CONFIG=CONFIG)
    #train_dataset = get_datasets(CONFIG=CONFIG)
    train_dataloader = torch.utils.data.DataLoader(
        train_dataset,
        1,
        shuffle=True,
        num_workers=CONFIG.jobs,
    )
    # val_dataloader = torch.utils.data.DataLoader(
    #     val_dataset,
    #     CONFIG.valid_batch_size,
    #     shuffle=False,
    #     num_workers=CONFIG.jobs,
    #     collate_fn=partial(BirdCLEFDataset.collate, p=CONFIG.p)
    # )
<<<<<<< HEAD
=======

    for batch in train_dataloader:
>>>>>>> 2032c53d

    print("started running batches")
    for batch in train_dataloader:
        print("successfully loaded batch")
    print("end of code")<|MERGE_RESOLUTION|>--- conflicted
+++ resolved
@@ -239,13 +239,8 @@
 
 
 def get_datasets(path="/share/acoustic_species_id/BirdCLEF2023_train_audio_chunks", CONFIG=None):
-<<<<<<< HEAD
-    return PyhaDF_Dataset(csv_file="C:/Users/seanh/Desktop/E4E/acoustic-species-classification/testformatted.csv", CONFIG=CONFIG)
-=======
->>>>>>> 2032c53d
-  
-    return PyhaDF_Dataset(csv_file="C:/Users/seanh/Desktop/E4E/acoustic-species-classification/test.csv", CONFIG=CONFIG)
-
+
+    return PyhaDF_Dataset(csv_file="./acoustic-species-classification/testformatted.csv", CONFIG=CONFIG)
     #data = BirdCLEFDataset(root="/share/acoustic_species_id/BirdCLEF2023_train_audio_chunks", CONFIG=CONFIG)
     #no_bird_data = BirdCLEFDataset(root="/share/acoustic_species_id/no_bird_10_000_audio_chunks", CONFIG=CONFIG)
     #data = torch.utils.data.ConcatDataset([data, no_bird_data])
@@ -272,11 +267,6 @@
     #     num_workers=CONFIG.jobs,
     #     collate_fn=partial(BirdCLEFDataset.collate, p=CONFIG.p)
     # )
-<<<<<<< HEAD
-=======
-
-    for batch in train_dataloader:
->>>>>>> 2032c53d
 
     print("started running batches")
     for batch in train_dataloader:
