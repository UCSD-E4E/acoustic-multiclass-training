""" Contains methods for loading the dataset and creates dataloaders for training and validation

    PyHaDataset is a generic loader with a given root directory.
    It loads the audio files and converts them to mel spectrograms.
    get_datasets returns the train and validation datasets as BirdCLEFDataset objects.

    If this module is run directly, it tests that the dataloader works

"""
import os
from typing import Dict, List, Tuple, Optional
import logging

import numpy as np
import pandas as pd
import torch
import torch.nn.functional as F
from torch.utils.data import Dataset
import torchaudio
from torchaudio import transforms as audtr
from torchvision import transforms as vitr
from tqdm import tqdm

from utils import set_seed, get_annotation

import config
from augmentations import Mixup, SyntheticNoise, BackgroundNoise
cfg = config.cfg

tqdm.pandas()
if torch.cuda.is_available():
    DEVICE = "cuda"
else:
    DEVICE = "cpu"
logger = logging.getLogger("acoustic_multiclass_training")

# pylint: disable=too-many-instance-attributes
class PyhaDFDataset(Dataset):
    """
        Dataset designed to work with pyha output
        Save unchunked data
    """

    # df, train, and species decided outside of config, so those cannot be added in there
    # pylint: disable-next=too-many-arguments
    def __init__(self, 
                 df: pd.DataFrame,
                 train: bool=True,
                 species: Optional[Tuple[List[str], Dict[str, int]]]=None
                 ) -> None:
        self.samples = df[~(df[cfg.file_name_col].isnull())]
        self.target_sample_rate = cfg.sample_rate
        num_samples = self.target_sample_rate * cfg.max_time
        self.num_samples = num_samples
        self.train = train

        self.mel_spectogram = audtr.MelSpectrogram(sample_rate=self.target_sample_rate,
                                        n_mels=cfg.n_mels,
                                        n_fft=cfg.n_fft)
        self.mel_spectogram.to(DEVICE) #was cuda (?)
        self.freq_mask = audtr.FrequencyMasking(freq_mask_param=cfg.freq_mask_param)
        self.time_mask = audtr.TimeMasking(time_mask_param=cfg.time_mask_param)
        self.transforms = None
        self.mixup = None

        # List data directory and confirm it exists
        if not os.path.exists(cfg.data_path):
            raise FileNotFoundError("Data path does not exist")
        self.data_dir = set(os.listdir(cfg.data_path))
        
        #Log bad files
        self.bad_files = []

        #Preprocessing start
        if species is not None:
            self.classes, self.class_to_idx = species
        else:
            self.classes = self.samples[cfg.manual_id_col].unique()
            class_idx = np.arange(len(self.classes))
            self.class_to_idx = dict(zip(self.classes, class_idx))

        self.num_classes = len(self.classes)
        self.serialize_data()

    def verify_audio(self) -> None:
        """
        Checks to make sure files exist that are referenced in input df
        """
        missing_files = pd.Series(self.samples[cfg.file_name_col].unique()) \
            .progress_apply(lambda file: "good" if file in self.data_dir else file)
        missing_files = missing_files[missing_files != "good"].unique()
        if missing_files.shape[0] > 0:
            logger.info("ignoring %d missing files", missing_files.shape[0])
        self.samples = self.samples[
            ~self.samples[cfg.file_name_col].isin(missing_files)
        ]

    def process_audio_file(self, file_name: str) -> pd.Series:
        """
        Save waveform of audio file as a tensor and save that tensor to .pt
        """

        exts = "." + file_name.split(".")[-1]
        new_name = file_name.replace(exts, ".pt")
        if new_name in self.data_dir:
            #ASSUME WE HAVE ALREADY PREPROCESSED THIS CORRECTLY
            return pd.Series({
                "FILE NAME": file_name,
                "files": new_name
            }).T


        try:
            # old error: "load" is not a known member of module "torchaudio"
            # Load is a known member of torchaudio:
            # https://pytorch.org/audio/stable/tutorials/audio_io_tutorial.html#loading-audio-data
            audio, sample_rate = torchaudio.load(       #pyright: ignore [reportGeneralTypeIssues ]
                os.path.join(cfg.data_path, file_name)
            ) 

            if len(audio.shape) > 1:
                audio = self.to_mono(audio)

            # Resample
            if sample_rate != self.target_sample_rate:
                resample = audtr.Resample(sample_rate, self.target_sample_rate)
                audio = resample(audio)

            torch.save(audio, os.path.join(cfg.data_path,new_name))
            self.data_dir.add(new_name)
        # IO is messy, I want any file that could be problematic
        # removed from training so it isn't stopped after hours of time
        # Hence broad exception
        # pylint: disable-next=W0718
        except Exception as exc:
            logger.debug("%s is bad %s", file_name, exc)
            return pd.Series({
                "FILE NAME": file_name,    
                "files": "bad"
            }).T


        return pd.Series({
                "FILE NAME": file_name,    
                "files": new_name
            }).T


    def serialize_data(self) -> None:
        """
        For each file, check to see if the file is already a presaved tensor
        If the files is not a presaved tensor and is an audio file, convert to tensor to make
        Future training faster
        """
        self.verify_audio()
        files = pd.DataFrame(self.samples[cfg.file_name_col].unique(),
            columns=["files"]
        )
        files = files["files"].progress_apply(self.process_audio_file)

        logger.debug("%s", str(files.shape))

        num_files = files.shape[0]
        if num_files == 0:
            raise FileNotFoundError("There were no valid filepaths found, check csv")

        files = files[files["files"] != "bad"]
        self.samples = self.samples.merge(files, how="left", 
                       left_on=cfg.file_name_col,
                       right_on="FILE NAME").dropna()
    
        logger.debug("Serialized form, fixed size: %s", str(self.samples.shape))

        if "files" in self.samples.columns:
            self.samples[cfg.file_name_col] = self.samples["files"].copy()
        if "files_y" in self.samples.columns:
            self.samples[cfg.file_name_col] = self.samples["files_y"].copy()
        
        self.samples["original_file_path"] = self.samples[cfg.file_name_col]

    def get_annotation(self, index: int) -> Tuple[torch.Tensor, torch.Tensor]:
        """ Returns tuple of audio waveform and its one-hot label
        """
        annotation = self.samples.iloc[index]
        file_name = annotation[cfg.file_name_col]

        # Turns target from integer to one hot tensor vector. I.E. 3 -> [0, 0, 0, 1, 0, 0]
        class_name = annotation[cfg.manual_id_col]

        def one_hot(x, num_classes, on_value=1., off_value=0.):
            x = x.long().view(-1, 1)
            return torch.full((x.size()[0], num_classes), off_value, device=x.device) \
                .scatter_(1, x, on_value)

        target = one_hot(
                torch.tensor(self.class_to_idx[class_name]),
                self.num_classes)[0]
        target = target.float()

        try:
            # Get necessary variables from annotation
            annotation = self.samples.iloc[index]
            file_name = annotation[cfg.file_name_col]
            sample_per_sec = self.target_sample_rate
            frame_offset = int(annotation[cfg.offset_col] * sample_per_sec)
            num_frames = int(annotation[cfg.duration_col] * sample_per_sec)

            # Load audio
            audio = torch.load(os.path.join(cfg.data_path,file_name))
        
            if audio.shape[0] > num_frames:
                audio = audio[frame_offset:frame_offset+num_frames]

            # Crop if too long
            if audio.shape[0] > self.num_samples:
                audio = self.crop_audio(audio)
            # Pad if too short
            if audio.shape[0] < self.num_samples:
                audio = self.pad_audio(audio)
        except Exception as exc:
            logger.error("%s", str(exc))
            logger.error("%s %d", file_name, index)
            raise RuntimeError("Bad Audio") from exc

        #Assume audio is all mono and at target sample rate
        #assert audio.shape[0] == 1
        #assert sample_rate == self.target_sample_rate
        #audio = self.to_mono(audio) #basically reshapes to col vect

        audio = audio.to(DEVICE)
        target = target.to(DEVICE)
        return audio, target

    def __len__(self):
        return self.samples.shape[0]

    def to_image(self, audio):
        """
        Convert audio clip to 3-channel spectrogram image
        """
        # Mel spectrogram
        mel = self.mel_spectogram(audio)
        # Convert to Image
        image = torch.stack([mel, mel, mel])
        # Normalize Image
        max_val = torch.abs(image).max() + 0.000001
        image = image / max_val
        return image

    def __getitem__(self, index): #-> Any:
        """ Takes an index and returns tuple of spectrogram image with corresponding label
        """
        audio_augmentations = vitr.RandomApply(torch.nn.Sequential(
<<<<<<< HEAD
                SyntheticNoise("pink", 0.05)), p=1)
=======
                SyntheticNoise("white", 0.05),
                BackgroundNoise(cfg.background_intensity)), p=1)
>>>>>>> 7e18adcb
        image_augmentations = vitr.RandomApply(torch.nn.Sequential(
                audtr.FrequencyMasking(cfg.freq_mask_param),
                audtr.TimeMasking(cfg.time_mask_param)), p=0.4)


        audio, target = get_annotation(
                df = self.samples,
                index = index,
                class_to_idx = self.class_to_idx,
                sample_rate = self.target_sample_rate,
                target_num_samples = self.num_samples,
                device = DEVICE)

        
        mixup = Mixup(
                df = self.samples,
                class_to_idx = self.class_to_idx,
                sample_rate = self.target_sample_rate,
                target_num_samples = self.num_samples,
                alpha_range = (0.1, 0.4),
                p = 0.4)
        
        if self.train:
            audio, target = mixup(audio, target)
            audio = audio_augmentations(audio)
        image = self.to_image(audio)
        if self.train:
            image = image_augmentations(image)

        if image.isnan().any():
            logger.error("ERROR IN ANNOTATION #%s", index)
            self.bad_files.append(index)
            #try again with a diff annotation to avoid training breaking
            image, target = self[self.samples.sample(1).index[0]]

        return image, target

    def set_transforms(self, transforms):
        """ Sets the transforms for the dataset
        """
        self.transforms = transforms
    def set_mixup(self, mixup):
        """ Sets the mixup object for the dataset
        """
        self.mixup = mixup

    def pad_audio(self, audio: torch.Tensor) -> torch.Tensor:
        """Fills the last dimension of the input audio with zeroes until it is num_samples long
        """
        pad_length = self.num_samples - audio.shape[0]
        last_dim_padding = (0, pad_length)
        audio = F.pad(audio, last_dim_padding)
        return audio

    def crop_audio(self, audio: torch.Tensor) -> torch.Tensor:
        """Cuts audio to num_samples long
        """
        return audio[:self.num_samples]

    def to_mono(self, audio: torch.Tensor) -> torch.Tensor:
        """ Converts audio to mono by averaging the channels
        """
        return torch.mean(audio, dim=0)

    def get_classes(self) -> Tuple[List[str], Dict[str, int]]:
        """ Returns tuple of class list and class to index dictionary
        """
        return self.classes, self.class_to_idx

    def get_num_classes(self) -> int:
        """ Returns number of classes
        """
        return self.num_classes


def get_datasets():
    """ Returns train and validation datasets
    does random sampling for train/valid split
    adds transforms to dataset
    """
    train_p = cfg.train_test_split
    path = cfg.dataframe_csv
    # Load the dataset
    data = pd.read_csv(path, usecols = [
        cfg.file_name_col,
        cfg.manual_id_col,
        cfg.offset_col,
        cfg.duration_col
    ], dtype={
        cfg.file_name_col: str,
        cfg.manual_id_col: str,
        cfg.offset_col: float,
        cfg.duration_col: float})
    
    #for each species, get a random sample of files for train/valid split
    train_files = data.groupby(cfg.manual_id_col, as_index=False).apply(
        lambda x: pd.Series(x[cfg.file_name_col].unique()).sample(frac=train_p)
    )
    train = data[data[cfg.file_name_col].isin(train_files)]

    valid = data[~data.index.isin(train.index)]
    train_ds = PyhaDFDataset(train)
    species = train_ds.get_classes()

    valid_ds = PyhaDFDataset(valid,train=False, species=species)
    return train_ds, valid_ds

def main() -> None:
    """
    testing function.
    """
    torch.multiprocessing.set_start_method('spawn')
    set_seed(cfg.seed)
    get_datasets()

if __name__ == '__main__':
    main()<|MERGE_RESOLUTION|>--- conflicted
+++ resolved
@@ -251,12 +251,8 @@
         """ Takes an index and returns tuple of spectrogram image with corresponding label
         """
         audio_augmentations = vitr.RandomApply(torch.nn.Sequential(
-<<<<<<< HEAD
-                SyntheticNoise("pink", 0.05)), p=1)
-=======
                 SyntheticNoise("white", 0.05),
                 BackgroundNoise(cfg.background_intensity)), p=1)
->>>>>>> 7e18adcb
         image_augmentations = vitr.RandomApply(torch.nn.Sequential(
                 audtr.FrequencyMasking(cfg.freq_mask_param),
                 audtr.TimeMasking(cfg.time_mask_param)), p=0.4)
