--- conflicted
+++ resolved
@@ -240,7 +240,6 @@
         """
 
         audio, target = self.get_annotation(index)
-<<<<<<< HEAD
         
         # Randomly shift audio
         if self.train and torch.rand(1) < self.config.time_shift_p:
@@ -266,30 +265,6 @@
         #    alpha = np.random.rand() * 0.3 + 0.1
         #    audio = audio * alpha + audio_2 * (1 - alpha)
         #    target = target * alpha + target_2 * (1 - alpha)
-=======
-        # if self.transforms is not None:
-        #     mixup_idx = 0
-        #     audio, target = add_mixup(audio, 
-        #                               target, 
-        #                               self.mixup, 
-        #                               self.transforms, 
-        #                               mixup_idx) 
-
-        # Randomly shift audio
-        if self.train and torch.rand(1) < self.config.time_shift_p:
-            shift = torch.randint(0, self.num_samples, (1,))
-            audio = torch.roll(audio, shift, dims=1)
-        # Add noise
-        if self.train and torch.randn(1) < self.config.noise_p:
-            noise = torch.randn_like(audio) * self.config.noise_std
-            audio = audio + noise
-        # Mixup
-        if self.train and torch.randn(1) < self.config.mix_p:
-            audio_2, target_2 = self.get_annotation(np.random.randint(0, self.__len__()))
-            alpha = np.random.rand() * 0.3 + 0.1
-            audio = audio * alpha + audio_2 * (1 - alpha)
-            target = target * alpha + target_2 * (1 - alpha)
->>>>>>> 97574ba6
 
         # Mel spectrogram
         mel = self.mel_spectogram(audio)
