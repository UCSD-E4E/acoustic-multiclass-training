--- conflicted
+++ resolved
@@ -62,17 +62,13 @@
         self.mel_spectogram.cuda(device)
         self.freq_mask = audtr.FrequencyMasking(freq_mask_param=self.config.freq_mask_param)
         self.time_mask = audtr.TimeMasking(time_mask_param=self.config.time_mask_param)
-<<<<<<< HEAD
         self.transforms = None
 
-=======
-        
         # List data directory and confirm it exists
         if not os.path.exists(self.config.data_path):
             raise FileNotFoundError("Data path does not exist")
         self.data_dir = set(os.listdir(self.config.data_path))
         
->>>>>>> f7f7fcc4
         #Log bad files
         self.bad_files = []
 
@@ -98,13 +94,8 @@
         self.samples = self.samples[
             ~self.samples[self.config.file_name_col].isin(missing_files)
         ]
-<<<<<<< HEAD
-
-    def process_audio_file(self, path):
-=======
-        
+
     def process_audio_file(self, file_name):
->>>>>>> f7f7fcc4
         """
         Save waveform of audio file as a tensor and save that tensor to .pt
         """
@@ -114,13 +105,8 @@
         if new_name in self.data_dir:
             #ASSUME WE HAVE ALREADY PREPROCESSED THIS CORRECTLY
             return pd.Series({
-<<<<<<< HEAD
-                "IN FILE": path,
-                "files": new_path
-=======
                 "FILE NAME": file_name,
                 "files": new_name
->>>>>>> f7f7fcc4
             }).T
 
 
@@ -136,14 +122,8 @@
                 #resample.cuda(device)
                 audio = resample(audio)
 
-<<<<<<< HEAD
-
-            torch.save(audio, new_path)
-=======
-            
             torch.save(audio, os.path.join(self.config.data_path,new_name))
             self.data_dir.add(new_name)
->>>>>>> f7f7fcc4
         # IO is messy, I want any file that could be problematic
         # removed from training so it isn't stopped after hours of time
         # Hence broad exception
@@ -151,23 +131,14 @@
         except Exception as e:
             print_verbose(file_name, "is bad", e, verbose=self.config.verbose)
             return pd.Series({
-<<<<<<< HEAD
-                "IN FILE": path,
-=======
                 "FILE NAME": file_name,    
->>>>>>> f7f7fcc4
                 "files": "bad"
             }).T
 
 
         return pd.Series({
-<<<<<<< HEAD
-                "IN FILE": path,
-                "files": new_path
-=======
                 "FILE NAME": file_name,    
                 "files": new_name
->>>>>>> f7f7fcc4
             }).T
 
 
@@ -178,8 +149,7 @@
         Future training faster
         """
         self.verify_audio()
-        files = pd.DataFrame(
-            self.samples[self.config.file_name_col].unique(),
+        files = pd.DataFrame( self.samples[self.config.file_name_col].unique(),
             columns=["files"]
         )
         files = files["files"].progress_apply(self.process_audio_file)
@@ -191,31 +161,18 @@
             raise FileNotFoundError("There were no valid filepaths found, check csv")
 
         files = files[files["files"] != "bad"]
-<<<<<<< HEAD
-        self.samples = self.samples.merge(files, how="left",
-                       left_on=self.config.file_path_col,
-                       right_on="IN FILE").dropna()
-
-=======
         self.samples = self.samples.merge(files, how="left", 
                        left_on=self.config.file_name_col,
                        right_on="FILE NAME").dropna()
     
->>>>>>> f7f7fcc4
         print_verbose("Serialized form, fixed size:", self.samples.shape, verbose=self.config.verbose)
 
         if "files" in self.samples.columns:
             self.samples[self.config.file_name_col] = self.samples["files"].copy()
         if "files_y" in self.samples.columns:
-<<<<<<< HEAD
-            self.samples[self.config.file_path_col] = self.samples["files_y"].copy()
-
-        self.samples["original_file_path"] = self.samples[self.config.file_path_col]
-=======
             self.samples[self.config.file_name_col] = self.samples["files_y"].copy()
         
         self.samples["original_file_path"] = self.samples[self.config.file_name_col]
->>>>>>> f7f7fcc4
 
         self.formatted_csv_file = ".".join(self.csv_file.split(".")[:-1]) + "formatted.csv"
         self.samples.to_csv(self.formatted_csv_file)
@@ -239,10 +196,6 @@
         target = target.float()
 
         try:
-<<<<<<< HEAD
-            audio = torch.load(path)
-
-=======
             # Get necessary variables from annotation
             annotation = self.samples.iloc[index]
             file_name = annotation[self.config.file_name_col]
@@ -253,7 +206,6 @@
             # Load audio
             audio = torch.load(os.path.join(self.config.data_path,file_name))
         
->>>>>>> f7f7fcc4
             if audio.shape[0] > num_frames:
                 audio = audio[frame_offset:frame_offset+num_frames]
             else:
@@ -286,13 +238,9 @@
         """ Takes an index and returns tuple of spectrogram image with corresponding label
         """
 
-<<<<<<< HEAD
-        audio, target = self.get_clip(index)
+        audio, target = self.get_annotation(index)
         if self.transforms:
             audio, target = transforms(audio, target)
-=======
-        audio, target = self.get_annotation(index)
->>>>>>> f7f7fcc4
 
         # Randomly shift audio
         if self.train and torch.rand(1) < self.config.time_shift_p:
