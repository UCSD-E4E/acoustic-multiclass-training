# pylint: disable=R0902
# Disables number of instance attributes
# Could be simplifed in future and more put into config
# but for MVP ignore this for now

""" Contains methods for loading the dataset and also creates dataloaders for training and validation

    BirdCLEFDataset is a generic loader with a given root directory.
    It loads the audio files and converts them to mel spectrograms.
    get_datasets returns the train and validation datasets as BirdCLEFDataset objects.

    If this module is run directly, it tests that the dataloader works and prints the shape of the first batch.

"""
import os
from typing import Dict, List, Tuple

import torch
import torch.nn.functional as F
from torch.utils.data import Dataset
import torchaudio
from torchaudio import transforms as audtr

# Math library imports
import pandas as pd
import numpy as np
<<<<<<< HEAD
import argparse
import os
from functools import partial
import librosa
import shutil
from tqdm import tqdm
import random

device = 'cuda' if torch.cuda.is_available() else 'cpu'
parser = argparse.ArgumentParser()
parser.add_argument('-e', '--epochs', default=10, type=int)
parser.add_argument('-nf', '--num_fold', default=5, type=int)
parser.add_argument('-nc', '--num_classes', default=264, type=int)
parser.add_argument('-tbs', '--train_batch_size', default=14, type=int)
parser.add_argument('-vbs', '--valid_batch_size', default=14, type=int)
parser.add_argument('-sr', '--sample_rate', default=32_000, type=int)
parser.add_argument('-hl', '--hop_length', default=512, type=int)
parser.add_argument('-mt', '--max_time', default=5, type=int)
parser.add_argument('-nm', '--n_mels', default=224, type=int)
parser.add_argument('-nfft', '--n_fft', default=1024, type=int)
parser.add_argument('-s', '--seed', default=0, type=int)
parser.add_argument('-j', '--jobs', default=4, type=int)
parser.add_argument('-l', '--logging', default='True', type=str)
parser.add_argument('-lf', '--logging_freq', default=20, type=int)
parser.add_argument('-vf', '--valid_freq', default=2000, type=int)
parser.add_argument('-mch', '--model_checkpoint', default=None, type=str)
parser.add_argument('-md', '--map_debug', action='store_true')
parser.add_argument('-p', '--p', default=0, type=float, help='p for mixup')
=======

from utils import set_seed, print_verbose
from config import get_config
from tqdm import tqdm
from augmentations import add_mixup, Mixup
        
>>>>>>> e9ccde0f


tqdm.pandas()
device = 'cuda' if torch.cuda.is_available() else 'cpu'

#https://www.kaggle.com/code/debarshichanda/pytorch-w-b-birdclef-22-starter
class PyhaDF_Dataset(Dataset):
    """
        Dataset designed to work with pyha output
        Save unchunked data
    """

<<<<<<< HEAD
class BirdCLEFDataset(datasets.DatasetFolder):
    def __init__(self, root, loader=None, CONFIG=None, max_time=5, unchunked=False):
        super().__init__(root, loader, extensions=['wav'])
=======
    # df, csv_file, train, and species decided outside of config, so those cannot be added in there
    # pylint: disable-next=too-many-instance-attributes
    # pylint: disable-next=too-many-arguments
    def __init__(self, df, csv_file="test.csv", CONFIG=None, train=True, species=None):
>>>>>>> e9ccde0f
        self.config = CONFIG
        self.samples = df[~(df[self.config.file_name_col].isnull())]
        self.csv_file = csv_file
        self.formatted_csv_file = "not yet formatted"
        self.target_sample_rate = CONFIG.sample_rate
        num_samples = self.target_sample_rate * CONFIG.max_time
        self.num_samples = num_samples
<<<<<<< HEAD
        self.max_time = max_time
        self.unchunked = unchunked

        if (unchunked):
            self.chunk_samples()
        #TODO: ADD CASES TO HANDLE THIS
        #self.chunk_samples()


    def find_classes(self, directory: str) -> Tuple[List[str], Dict[str, int]]:
        # modify default find_classes to ignore empty folders
        classes = sorted(entry.name for entry in os.scandir(directory) if entry.is_dir())
        # filter
        classes = [cls_name for cls_name in classes if len(os.listdir(os.path.join(directory, cls_name))) > 0]
        classes.sort()
        class_to_idx = {cls_name: i for i, cls_name in enumerate(classes)}
        self.num_classes = len(classes)
        self.class_id_to_num_samples = {i: len(os.listdir(os.path.join(directory, cls_name))) for i, cls_name in enumerate(classes)}
        return classes, class_to_idx
    
    
    def __len__(self):
        return len(self.samples)
    
    def __getitem__(self, index):
        if (not self.unchunked):
            path, cl = self.samples[index]
            audio = self.load_audio(path)
        else:
            path, cl, start, end = self.samples[index]
            audio = self.load_audio(path)
            audio = audio[start:end]


        #path = "../acoustic-species-classification/BirdCLEF2023_split_chunks/validation/babwar/XC137588.wav"
        
=======
        self.train = train


        self.mel_spectogram = audtr.MelSpectrogram(sample_rate=self.target_sample_rate,
                                        n_mels=self.config.n_mels,
                                        n_fft=self.config.n_fft)
        self.mel_spectogram.cuda(device)
        self.freq_mask = audtr.FrequencyMasking(freq_mask_param=self.config.freq_mask_param)
        self.time_mask = audtr.TimeMasking(time_mask_param=self.config.time_mask_param)
        self.transforms = None
        self.mixup = None

        # List data directory and confirm it exists
        if not os.path.exists(self.config.data_path):
            raise FileNotFoundError("Data path does not exist")
        self.data_dir = set(os.listdir(self.config.data_path))
        
        #Log bad files
        self.bad_files = []

        #Preprocessing start
        if species is not None:
            self.classes, self.class_to_idx = species
        else:
            self.classes = self.samples[self.config.manual_id_col].unique()
            class_idx = np.arange(len(self.classes))
            self.class_to_idx = dict(zip(self.classes, class_idx))

        self.num_classes = len(self.classes)
        self.serialize_data()

    def verify_audio(self):
        """
        Checks to make sure files exist that are referenced in input df
        """
        missing_files = pd.Series(self.samples[self.config.file_name_col].unique()) \
            .progress_apply(lambda file: "good" if file in self.data_dir else file)
        missing_files = missing_files[missing_files != "good"].unique()
        print("ignoring", missing_files.shape[0], "missing files")
        self.samples = self.samples[
            ~self.samples[self.config.file_name_col].isin(missing_files)
        ]

    def process_audio_file(self, file_name):
        """
        Save waveform of audio file as a tensor and save that tensor to .pt
        """

        exts = "." + file_name.split(".")[-1]
        new_name = file_name.replace(exts, ".pt")
        if new_name in self.data_dir:
            #ASSUME WE HAVE ALREADY PREPROCESSED THIS CORRECTLY
            return pd.Series({
                "FILE NAME": file_name,
                "files": new_name
            }).T


        try:
            audio, sample_rate = torchaudio.load(os.path.join(self.config.data_path, file_name))

            if len(audio.shape) > 1:
                audio = self.to_mono(audio)

            # Resample
            if sample_rate != self.target_sample_rate:
                resample = audtr.Resample(sample_rate, self.target_sample_rate)
                #resample.cuda(device)
                audio = resample(audio)

            torch.save(audio, os.path.join(self.config.data_path,new_name))
            self.data_dir.add(new_name)
        # IO is messy, I want any file that could be problematic
        # removed from training so it isn't stopped after hours of time
        # Hence broad exception
        # pylint: disable-next=W0718
        except Exception as e:
            print_verbose(file_name, "is bad", e, verbose=self.config.verbose)
            return pd.Series({
                "FILE NAME": file_name,    
                "files": "bad"
            }).T


        return pd.Series({
                "FILE NAME": file_name,    
                "files": new_name
            }).T


    def serialize_data(self):
        """
        For each file, check to see if the file is already a presaved tensor
        If the files is not a presaved tensor and is an audio file, convert to tensor to make
        Future training faster
        """
        self.verify_audio()
        files = pd.DataFrame( self.samples[self.config.file_name_col].unique(),
            columns=["files"]
        )
        files = files["files"].progress_apply(self.process_audio_file)

        print(files.shape, flush=True)

        num_files = files.shape[0]
        if num_files == 0:
            raise FileNotFoundError("There were no valid filepaths found, check csv")

        files = files[files["files"] != "bad"]
        self.samples = self.samples.merge(files, how="left", 
                       left_on=self.config.file_name_col,
                       right_on="FILE NAME").dropna()
    
        print_verbose("Serialized form, fixed size:", self.samples.shape, verbose=self.config.verbose)

        if "files" in self.samples.columns:
            self.samples[self.config.file_name_col] = self.samples["files"].copy()
        if "files_y" in self.samples.columns:
            self.samples[self.config.file_name_col] = self.samples["files_y"].copy()
>>>>>>> e9ccde0f
        
        self.samples["original_file_path"] = self.samples[self.config.file_name_col]

        self.formatted_csv_file = ".".join(self.csv_file.split(".")[:-1]) + "formatted.csv"
        self.samples.to_csv(self.formatted_csv_file)

    def get_annotation(self, index: int) -> Tuple[torch.Tensor, torch.Tensor]:
        """ Returns tuple of audio waveform and its one-hot label
        """
        annotation = self.samples.iloc[index]
        file_name = annotation[self.config.file_name_col]

        # Turns target from integer to one hot tensor vector. I.E. 3 -> [0, 0, 0, 1, 0, 0, 0, 0, 0, 0]
        class_name = annotation[self.config.manual_id_col]

        def one_hot(x, num_classes, on_value=1., off_value=0.):
            x = x.long().view(-1, 1)
            return torch.full((x.size()[0], num_classes), off_value, device=x.device).scatter_(1, x, on_value)

        target = one_hot(
                torch.tensor(self.class_to_idx[class_name]),
                self.num_classes)[0]
        target = target.float()

        try:
            # Get necessary variables from annotation
            annotation = self.samples.iloc[index]
            file_name = annotation[self.config.file_name_col]
            sample_per_sec = self.target_sample_rate
            frame_offset = int(annotation[self.config.offset_col] * sample_per_sec)
            num_frames = int(annotation[self.config.duration_col] * sample_per_sec)

            # Load audio
            audio = torch.load(os.path.join(self.config.data_path,file_name))
        
            if audio.shape[0] > num_frames:
                audio = audio[frame_offset:frame_offset+num_frames]
            else:
                print_verbose("SHOULD BE SMALL DELETE LATER:", audio.shape, verbose=self.config.verbose)

            # Crop if too long
            if audio.shape[0] > self.num_samples:
                audio = self.crop_audio(audio)
            # Pad if too short
            if audio.shape[0] < self.num_samples:
                audio = self.pad_audio(audio)
        except Exception as e:
            print(e)
            print(file_name, index)
            raise RuntimeError("Bad Audio") from e

        #Assume audio is all mono and at target sample rate
        #assert audio.shape[0] == 1
        #assert sample_rate == self.target_sample_rate
        #audio = self.to_mono(audio) #basically reshapes to col vect

        audio = audio.to(device)
        target = target.to(device)
        return audio, target

    def __len__(self):
        return self.samples.shape[0]

    def __getitem__(self, index): #-> Any:
        """ Takes an index and returns tuple of spectrogram image with corresponding label
        """

        audio, target = self.get_annotation(index)
        if self.transforms is not None:
            mixup_idx = 0
            audio, target = add_mixup(audio, 
                                      target, 
                                      self.mixup, 
                                      self.transforms, 
                                      mixup_idx) 

        # Randomly shift audio
        if self.train and torch.rand(1) < self.config.time_shift_p:
            shift = torch.randint(0, self.num_samples, (1,))
            audio = torch.roll(audio, shift, dims=1)
#        # Add noise
#        if self.train and torch.randn(1) < self.config.noise_p:
#            noise = torch.randn_like(audio) * self.config.noise_std
#            audio = audio + noise
#        # Mixup
#        if self.train and torch.randn(1) < self.config.mix_p:
#            audio_2, target_2 = self.get_annotation(np.random.randint(0, self.__len__()))
#            alpha = np.random.rand() * 0.3 + 0.1
#            audio = audio * alpha + audio_2 * (1 - alpha)
#            target = target * alpha + target_2 * (1 - alpha)

        # Mel spectrogram
        mel = self.mel_spectogram(audio)

        # Convert to Image
        image = torch.stack([mel, mel, mel])

        # Normalize Image
        max_val = torch.abs(image).max() + 0.000001
        image = image / max_val
<<<<<<< HEAD
        # one hot target
        target = torch.zeros(self.num_classes)
        target[cl] = 1
        
        if (torch.any(torch.isnan(image))):
            print("ERROR NAN", path)
            image = torch.zeros(image.shape)

 
        return image, target


    def load_audio(self, path):
        audio, sample_rate = torchaudio.load(path)
        audio = self.to_mono(audio)
        if sample_rate != self.target_sample_rate:
            resample = audtr.Resample(sample_rate, self.target_sample_rate)
            try:
                audio = resample(audio)
            except Exception as e:
                print(e)
                print(path, audio.shape[0])
                print(type(self.samples))
                shutil.move(path, "../acoustic-species-classification/bad_files")
        return audio

    def pad_audio(self, audio):
=======

        # Frequency masking and time masking
        if self.train and torch.randn(1) < self.config.freq_mask_p:
            image = self.freq_mask(image)
        if self.train and torch.randn(1) < self.config.time_mask_p:
            image = self.time_mask(image)

        if image.isnan().any():
            print("ERROR IN ANNOTATION #", index)
            self.bad_files.append(index)
            #try again with a diff annotation to avoid training breaking
            image, target = self[self.samples.sample(1).index[0]]

        return image, target

    def set_transforms(self, transforms):
        """ Sets the transforms for the dataset
        """
        self.transforms = transforms
    def set_mixup(self, mixup):
        """ Sets the mixup object for the dataset
        """
        self.mixup = mixup

    def pad_audio(self, audio: torch.Tensor) -> torch.Tensor:
        """Fills the last dimension of the input audio with zeroes until it is num_samples long
        """
>>>>>>> e9ccde0f
        pad_length = self.num_samples - audio.shape[0]
        last_dim_padding = (0, pad_length)
        audio = F.pad(audio, last_dim_padding)
        return audio
<<<<<<< HEAD
        
    def crop_audio(self, audio):
        audio  = self.random_chunk(audio)
        return audio #audio[:self.num_samples]
        
    def to_mono(self, audio):
=======

    def crop_audio(self, audio: torch.Tensor) -> torch.Tensor:
        """Cuts audio to num_samples long
        """
        return audio[:self.num_samples]

    def to_mono(self, audio: torch.Tensor) -> torch.Tensor:
        """ Converts audio to mono by averaging the channels
        """
>>>>>>> e9ccde0f
        return torch.mean(audio, axis=0)

    def get_classes(self) -> Tuple[List[str], Dict[str, int]]:
        """ Returns tuple of class list and class to index dictionary
        """
        return self.classes, self.class_to_idx

    def get_num_classes(self) -> int:
        """ Returns number of classes
        """
        return self.num_classes


def get_datasets(
        transforms = None, CONFIG=None, alpha=0.3
        ):
    """ Returns train and validation datasets, does random sampling for train/valid split, adds transforms to dataset
    """


    train_p = CONFIG.train_test_split
    path = CONFIG.dataframe
    # Load the dataset
    data = pd.read_csv(path, usecols = [
        CONFIG.file_name_col,
        CONFIG.manual_id_col,
        CONFIG.offset_col,
        CONFIG.duration_col
    ], dtype={
        CONFIG.file_name_col: str,
        CONFIG.manual_id_col: str,
        CONFIG.offset_col: float,
        CONFIG.duration_col: float})
    
<<<<<<< HEAD
    def chunk_samples(self):
        new_samples = []
        print("chunking data")
        for path, cl in tqdm(self.samples):
            duration = librosa.get_duration(path=path)
            chunks = int(duration // self.max_time)
            
            if (chunks == 0):
                new_samples.append((path, cl, 0, self.num_samples))
            else:
                for i in range(chunks):
                    new_samples.append((path, cl, self.num_samples*i, self.num_samples*(i+1)))
        
        #randomize to avoid bad fit

        random.shuffle(new_samples)

        self.samples = new_samples
        print("chunking complete! Big data moment")

    #TODO MAKE PANDAS DF FOR EASIER STORAGE
    def get_samples(self):
        return self.samples

    def random_chunk(self, audio):
        start = np.random.randint(audio.shape[0] - self.num_samples - 1)
        audio = audio[start:start + self.num_samples]
        return audio

        
    
    @staticmethod
    def collate(batch, p=0.3):
        # with probability p, randomly combine two samples from different classes
        # with probability 1-p, keep the samples as they are
        # this is to help the model learn to distinguish between classes
        # since the dataset is imbalanced
        new_batch = []
        for i in range(0, len(batch), 2):
            if np.random.rand() < p:
                new_batch.append((batch[i][0] + batch[i+1][0], torch.clamp(batch[i][1] + batch[i+1][1], max=1)))
            else:
                new_batch.append((batch[i][0], batch[i][1]))
                new_batch.append((batch[i+1][0], batch[i+1][1]))
        return torch.utils.data.default_collate(new_batch)
=======
    #for each species, get a random sample of files for train/valid split
    train_files = data.groupby(CONFIG.manual_id_col, as_index=False).apply(
        lambda x: pd.Series(x[CONFIG.file_name_col].unique()).sample(frac=train_p)
    )
    train = data[data[CONFIG.file_name_col].isin(train_files)]
>>>>>>> e9ccde0f

    valid = data[~data.index.isin(train.index)]

    train_ds = PyhaDF_Dataset(train, csv_file="train.csv", CONFIG=CONFIG)
    species = train_ds.get_classes()

    mixup_ds = PyhaDF_Dataset(train, csv_file="mixup.csv",train=False, CONFIG=CONFIG)
    mixup = Mixup(mixup_ds, alpha)
    if transforms is not None:
        train_ds.set_transforms(transforms)
        train_ds.set_mixup(mixup)

<<<<<<< HEAD
def get_datasets(path="/share/acoustic_species_id/BirdCLEF2023_train_audio_chunks", CONFIG=None):
    train_data = BirdCLEFDataset(root="../acoustic-species-classification/BirdCLEF2023_split_chunks/training", CONFIG=CONFIG, unchunked=True)
    val_data = BirdCLEFDataset(root="../acoustic-species-classification/BirdCLEF2023_split_chunks/validation", CONFIG=CONFIG, unchunked=True)
    #data = BirdCLEFDataset(root="/share/acoustic_species_id/BirdCLEF2023_train_audio_chunks", CONFIG=CONFIG)
    #no_bird_data = BirdCLEFDataset(root="/share/acoustic_species_id/no_bird_10_000_audio_chunks", CONFIG=CONFIG)
    #data = torch.utils.data.ConcatDataset([data, no_bird_data])
    #train_data, val_data = torch.utils.data.random_split(data, [0.8, 0.2])
    return train_data, val_data

if __name__ == '__main__':
    CONFIG = parser.parse_args()
    CONFIG.logging = True if CONFIG.logging == 'True' else False
    train_data = BirdCLEFDataset(root="../acoustic-species-classification/BirdCLEF2023_split_chunks", CONFIG=CONFIG)
    print(len(train_data), len(train_data.samples))
    train_data = BirdCLEFDataset(root="../acoustic-species-classification/BirdCLEF2023_split_chunks", CONFIG=CONFIG, unchunked=True)
    print(len(train_data), len(train_data.samples))
    
    print(train_data.__getitem__(0))
    
    #for idx in tqdm(range(len(train_data.samples))):
    #    train_data.__getitem__(idx)
    # for path, cl in train_data.samples:
    #     try:
    #         audio, sample_rate = torchaudio.load(path)
    #     except:
    #         os.remove(path)
    
    
    
    
    
    
    
    
    
    
    
    # torch.manual_seed(CONFIG.seed)
    # train_dataset, val_dataset = get_datasets(CONFIG=CONFIG)
    # train_dataloader = torch.utils.data.DataLoader(
    #     train_dataset,
    #     CONFIG.train_batch_size,
    #     shuffle=True,
    #     num_workers=CONFIG.jobs,
    #     collate_fn=partial(BirdCLEFDataset.collate, p=CONFIG.p)
    # )
    # val_dataloader = torch.utils.data.DataLoader(
    #     val_dataset,
    #     CONFIG.valid_batch_size,
    #     shuffle=False,
    #     num_workers=CONFIG.jobs,
    #     collate_fn=partial(BirdCLEFDataset.collate, p=CONFIG.p)
    # )
    # for batch in train_dataloader:
    #     print(batch[0].shape)
    #     print(batch[1].shape)
    #     break
=======
    valid_ds = PyhaDF_Dataset(valid, csv_file="valid.csv",train=False, species=species, CONFIG=CONFIG)
    return train_ds, valid_ds


def main():
    """
    testing function.
    """
    torch.multiprocessing.set_start_method('spawn')
    CONFIG = get_config()
    set_seed(CONFIG.seed)
    get_datasets(CONFIG=CONFIG)

if __name__ == '__main__':
    main()
>>>>>>> e9ccde0f
<|MERGE_RESOLUTION|>--- conflicted
+++ resolved
@@ -24,43 +24,12 @@
 # Math library imports
 import pandas as pd
 import numpy as np
-<<<<<<< HEAD
-import argparse
-import os
-from functools import partial
-import librosa
-import shutil
-from tqdm import tqdm
-import random
-
-device = 'cuda' if torch.cuda.is_available() else 'cpu'
-parser = argparse.ArgumentParser()
-parser.add_argument('-e', '--epochs', default=10, type=int)
-parser.add_argument('-nf', '--num_fold', default=5, type=int)
-parser.add_argument('-nc', '--num_classes', default=264, type=int)
-parser.add_argument('-tbs', '--train_batch_size', default=14, type=int)
-parser.add_argument('-vbs', '--valid_batch_size', default=14, type=int)
-parser.add_argument('-sr', '--sample_rate', default=32_000, type=int)
-parser.add_argument('-hl', '--hop_length', default=512, type=int)
-parser.add_argument('-mt', '--max_time', default=5, type=int)
-parser.add_argument('-nm', '--n_mels', default=224, type=int)
-parser.add_argument('-nfft', '--n_fft', default=1024, type=int)
-parser.add_argument('-s', '--seed', default=0, type=int)
-parser.add_argument('-j', '--jobs', default=4, type=int)
-parser.add_argument('-l', '--logging', default='True', type=str)
-parser.add_argument('-lf', '--logging_freq', default=20, type=int)
-parser.add_argument('-vf', '--valid_freq', default=2000, type=int)
-parser.add_argument('-mch', '--model_checkpoint', default=None, type=str)
-parser.add_argument('-md', '--map_debug', action='store_true')
-parser.add_argument('-p', '--p', default=0, type=float, help='p for mixup')
-=======
 
 from utils import set_seed, print_verbose
 from config import get_config
 from tqdm import tqdm
 from augmentations import add_mixup, Mixup
         
->>>>>>> e9ccde0f
 
 
 tqdm.pandas()
@@ -73,16 +42,10 @@
         Save unchunked data
     """
 
-<<<<<<< HEAD
-class BirdCLEFDataset(datasets.DatasetFolder):
-    def __init__(self, root, loader=None, CONFIG=None, max_time=5, unchunked=False):
-        super().__init__(root, loader, extensions=['wav'])
-=======
     # df, csv_file, train, and species decided outside of config, so those cannot be added in there
     # pylint: disable-next=too-many-instance-attributes
     # pylint: disable-next=too-many-arguments
     def __init__(self, df, csv_file="test.csv", CONFIG=None, train=True, species=None):
->>>>>>> e9ccde0f
         self.config = CONFIG
         self.samples = df[~(df[self.config.file_name_col].isnull())]
         self.csv_file = csv_file
@@ -90,44 +53,6 @@
         self.target_sample_rate = CONFIG.sample_rate
         num_samples = self.target_sample_rate * CONFIG.max_time
         self.num_samples = num_samples
-<<<<<<< HEAD
-        self.max_time = max_time
-        self.unchunked = unchunked
-
-        if (unchunked):
-            self.chunk_samples()
-        #TODO: ADD CASES TO HANDLE THIS
-        #self.chunk_samples()
-
-
-    def find_classes(self, directory: str) -> Tuple[List[str], Dict[str, int]]:
-        # modify default find_classes to ignore empty folders
-        classes = sorted(entry.name for entry in os.scandir(directory) if entry.is_dir())
-        # filter
-        classes = [cls_name for cls_name in classes if len(os.listdir(os.path.join(directory, cls_name))) > 0]
-        classes.sort()
-        class_to_idx = {cls_name: i for i, cls_name in enumerate(classes)}
-        self.num_classes = len(classes)
-        self.class_id_to_num_samples = {i: len(os.listdir(os.path.join(directory, cls_name))) for i, cls_name in enumerate(classes)}
-        return classes, class_to_idx
-    
-    
-    def __len__(self):
-        return len(self.samples)
-    
-    def __getitem__(self, index):
-        if (not self.unchunked):
-            path, cl = self.samples[index]
-            audio = self.load_audio(path)
-        else:
-            path, cl, start, end = self.samples[index]
-            audio = self.load_audio(path)
-            audio = audio[start:end]
-
-
-        #path = "../acoustic-species-classification/BirdCLEF2023_split_chunks/validation/babwar/XC137588.wav"
-        
-=======
         self.train = train
 
 
@@ -247,7 +172,6 @@
             self.samples[self.config.file_name_col] = self.samples["files"].copy()
         if "files_y" in self.samples.columns:
             self.samples[self.config.file_name_col] = self.samples["files_y"].copy()
->>>>>>> e9ccde0f
         
         self.samples["original_file_path"] = self.samples[self.config.file_name_col]
 
@@ -348,35 +272,6 @@
         # Normalize Image
         max_val = torch.abs(image).max() + 0.000001
         image = image / max_val
-<<<<<<< HEAD
-        # one hot target
-        target = torch.zeros(self.num_classes)
-        target[cl] = 1
-        
-        if (torch.any(torch.isnan(image))):
-            print("ERROR NAN", path)
-            image = torch.zeros(image.shape)
-
- 
-        return image, target
-
-
-    def load_audio(self, path):
-        audio, sample_rate = torchaudio.load(path)
-        audio = self.to_mono(audio)
-        if sample_rate != self.target_sample_rate:
-            resample = audtr.Resample(sample_rate, self.target_sample_rate)
-            try:
-                audio = resample(audio)
-            except Exception as e:
-                print(e)
-                print(path, audio.shape[0])
-                print(type(self.samples))
-                shutil.move(path, "../acoustic-species-classification/bad_files")
-        return audio
-
-    def pad_audio(self, audio):
-=======
 
         # Frequency masking and time masking
         if self.train and torch.randn(1) < self.config.freq_mask_p:
@@ -404,19 +299,10 @@
     def pad_audio(self, audio: torch.Tensor) -> torch.Tensor:
         """Fills the last dimension of the input audio with zeroes until it is num_samples long
         """
->>>>>>> e9ccde0f
         pad_length = self.num_samples - audio.shape[0]
         last_dim_padding = (0, pad_length)
         audio = F.pad(audio, last_dim_padding)
         return audio
-<<<<<<< HEAD
-        
-    def crop_audio(self, audio):
-        audio  = self.random_chunk(audio)
-        return audio #audio[:self.num_samples]
-        
-    def to_mono(self, audio):
-=======
 
     def crop_audio(self, audio: torch.Tensor) -> torch.Tensor:
         """Cuts audio to num_samples long
@@ -426,7 +312,6 @@
     def to_mono(self, audio: torch.Tensor) -> torch.Tensor:
         """ Converts audio to mono by averaging the channels
         """
->>>>>>> e9ccde0f
         return torch.mean(audio, axis=0)
 
     def get_classes(self) -> Tuple[List[str], Dict[str, int]]:
@@ -461,59 +346,11 @@
         CONFIG.offset_col: float,
         CONFIG.duration_col: float})
     
-<<<<<<< HEAD
-    def chunk_samples(self):
-        new_samples = []
-        print("chunking data")
-        for path, cl in tqdm(self.samples):
-            duration = librosa.get_duration(path=path)
-            chunks = int(duration // self.max_time)
-            
-            if (chunks == 0):
-                new_samples.append((path, cl, 0, self.num_samples))
-            else:
-                for i in range(chunks):
-                    new_samples.append((path, cl, self.num_samples*i, self.num_samples*(i+1)))
-        
-        #randomize to avoid bad fit
-
-        random.shuffle(new_samples)
-
-        self.samples = new_samples
-        print("chunking complete! Big data moment")
-
-    #TODO MAKE PANDAS DF FOR EASIER STORAGE
-    def get_samples(self):
-        return self.samples
-
-    def random_chunk(self, audio):
-        start = np.random.randint(audio.shape[0] - self.num_samples - 1)
-        audio = audio[start:start + self.num_samples]
-        return audio
-
-        
-    
-    @staticmethod
-    def collate(batch, p=0.3):
-        # with probability p, randomly combine two samples from different classes
-        # with probability 1-p, keep the samples as they are
-        # this is to help the model learn to distinguish between classes
-        # since the dataset is imbalanced
-        new_batch = []
-        for i in range(0, len(batch), 2):
-            if np.random.rand() < p:
-                new_batch.append((batch[i][0] + batch[i+1][0], torch.clamp(batch[i][1] + batch[i+1][1], max=1)))
-            else:
-                new_batch.append((batch[i][0], batch[i][1]))
-                new_batch.append((batch[i+1][0], batch[i+1][1]))
-        return torch.utils.data.default_collate(new_batch)
-=======
     #for each species, get a random sample of files for train/valid split
     train_files = data.groupby(CONFIG.manual_id_col, as_index=False).apply(
         lambda x: pd.Series(x[CONFIG.file_name_col].unique()).sample(frac=train_p)
     )
     train = data[data[CONFIG.file_name_col].isin(train_files)]
->>>>>>> e9ccde0f
 
     valid = data[~data.index.isin(train.index)]
 
@@ -526,65 +363,6 @@
         train_ds.set_transforms(transforms)
         train_ds.set_mixup(mixup)
 
-<<<<<<< HEAD
-def get_datasets(path="/share/acoustic_species_id/BirdCLEF2023_train_audio_chunks", CONFIG=None):
-    train_data = BirdCLEFDataset(root="../acoustic-species-classification/BirdCLEF2023_split_chunks/training", CONFIG=CONFIG, unchunked=True)
-    val_data = BirdCLEFDataset(root="../acoustic-species-classification/BirdCLEF2023_split_chunks/validation", CONFIG=CONFIG, unchunked=True)
-    #data = BirdCLEFDataset(root="/share/acoustic_species_id/BirdCLEF2023_train_audio_chunks", CONFIG=CONFIG)
-    #no_bird_data = BirdCLEFDataset(root="/share/acoustic_species_id/no_bird_10_000_audio_chunks", CONFIG=CONFIG)
-    #data = torch.utils.data.ConcatDataset([data, no_bird_data])
-    #train_data, val_data = torch.utils.data.random_split(data, [0.8, 0.2])
-    return train_data, val_data
-
-if __name__ == '__main__':
-    CONFIG = parser.parse_args()
-    CONFIG.logging = True if CONFIG.logging == 'True' else False
-    train_data = BirdCLEFDataset(root="../acoustic-species-classification/BirdCLEF2023_split_chunks", CONFIG=CONFIG)
-    print(len(train_data), len(train_data.samples))
-    train_data = BirdCLEFDataset(root="../acoustic-species-classification/BirdCLEF2023_split_chunks", CONFIG=CONFIG, unchunked=True)
-    print(len(train_data), len(train_data.samples))
-    
-    print(train_data.__getitem__(0))
-    
-    #for idx in tqdm(range(len(train_data.samples))):
-    #    train_data.__getitem__(idx)
-    # for path, cl in train_data.samples:
-    #     try:
-    #         audio, sample_rate = torchaudio.load(path)
-    #     except:
-    #         os.remove(path)
-    
-    
-    
-    
-    
-    
-    
-    
-    
-    
-    
-    # torch.manual_seed(CONFIG.seed)
-    # train_dataset, val_dataset = get_datasets(CONFIG=CONFIG)
-    # train_dataloader = torch.utils.data.DataLoader(
-    #     train_dataset,
-    #     CONFIG.train_batch_size,
-    #     shuffle=True,
-    #     num_workers=CONFIG.jobs,
-    #     collate_fn=partial(BirdCLEFDataset.collate, p=CONFIG.p)
-    # )
-    # val_dataloader = torch.utils.data.DataLoader(
-    #     val_dataset,
-    #     CONFIG.valid_batch_size,
-    #     shuffle=False,
-    #     num_workers=CONFIG.jobs,
-    #     collate_fn=partial(BirdCLEFDataset.collate, p=CONFIG.p)
-    # )
-    # for batch in train_dataloader:
-    #     print(batch[0].shape)
-    #     print(batch[1].shape)
-    #     break
-=======
     valid_ds = PyhaDF_Dataset(valid, csv_file="valid.csv",train=False, species=species, CONFIG=CONFIG)
     return train_ds, valid_ds
 
@@ -599,5 +377,4 @@
     get_datasets(CONFIG=CONFIG)
 
 if __name__ == '__main__':
-    main()
->>>>>>> e9ccde0f
+    main()