""" Contains methods for loading the dataset and creates dataloaders for training and validation

    PyHaDataset is a generic loader with a given root directory.
    It loads the audio files and converts them to mel spectrograms.
    get_datasets returns the train and validation datasets as BirdCLEFDataset objects.

    If this module is run directly, it tests that the dataloader works

"""
import logging
import os
from typing import Dict, List, Optional, Tuple

import numpy as np
import pandas as pd
import torch
import torchaudio
from torch.utils.data import Dataset, DataLoader, WeightedRandomSampler
from torchaudio import transforms as audtr
from torchvision.transforms import RandomApply
from tqdm import tqdm

import config
import utils
from augmentations import (BackgroundNoise, LowpassFilter, Mixup, RandomEQ,
                           SyntheticNoise)
from utils import get_annotation, set_seed

cfg = config.cfg

tqdm.pandas()
logger = logging.getLogger("acoustic_multiclass_training")

# pylint: disable=too-many-instance-attributes
class PyhaDFDataset(Dataset):
    """
        Dataset designed to work with pyha output
        Save unchunked data
    """

    # df, train, and species decided outside of config, so those cannot be added in there
    # pylint: disable-next=too-many-arguments
    def __init__(self,
                 df: pd.DataFrame,
                 train: bool=True,
                 species: Optional[Tuple[List[str], Dict[str, int]]]=None
                 ) -> None:
        self.samples = df[~(df[cfg.file_name_col].isnull())]
        self.num_samples = cfg.sample_rate * cfg.max_time
        self.train = train
        self.device = cfg.prepros_device


        # List data directory and confirm it exists
        if not os.path.exists(cfg.data_path):
            raise FileNotFoundError("Data path does not exist")
<<<<<<< HEAD
        self.data_dir = set()
        for root, _, files in os.walk(self.config.data_path):
            self.data_dir |= {os.path.join(root,file) for file in files}
        
=======
        self.data_dir = set(os.listdir(cfg.data_path))

>>>>>>> 9ac0f0c1
        #Log bad files
        self.bad_files = []

        #Preprocessing start
        if species is not None:
            self.classes, self.class_to_idx = species
        else:
            self.classes = self.samples[cfg.manual_id_col].unique()
            class_idx = np.arange(len(self.classes))
            self.class_to_idx = dict(zip(self.classes, class_idx))

        self.num_classes = len(self.classes)
        self.serialize_data()


        self.mixup = Mixup(self.samples, self.class_to_idx, cfg)
        audio_augs = {
                SyntheticNoise  : cfg.noise_p,
                RandomEQ        : cfg.rand_eq_p,
                LowpassFilter   : cfg.lowpass_p,
                BackgroundNoise : cfg.bg_noise_p
            }.items()
        # List around aug(cfg) is necessary
        # because RandomApply expects an iterable
        self.audio_augmentations = torch.nn.Sequential(
                *[RandomApply([aug(cfg)], p=p) for aug, p in audio_augs]
            )

        self.image_augmentations = torch.nn.Sequential(
                RandomApply([audtr.FrequencyMasking(cfg.freq_mask_param)], p=cfg.freq_mask_p),
                RandomApply([audtr.TimeMasking(cfg.time_mask_param)],      p=cfg.time_mask_p))

    def verify_audio(self) -> None:
        """
        Checks to make sure files exist that are referenced in input df
        """
<<<<<<< HEAD
        missing_files = pd.Series(self.samples[self.config.file_name_col].unique()) \
            .progress_apply(lambda file: "good" if os.path.join(self.config.data_path,file) in self.data_dir else file)
=======
        missing_files = pd.Series(self.samples[cfg.file_name_col].unique()) \
            .progress_apply(lambda file: "good" if file in self.data_dir else file)
>>>>>>> 9ac0f0c1
        missing_files = missing_files[missing_files != "good"].unique()
        if missing_files.shape[0] > 0:
            logger.info("ignoring %d missing files", missing_files.shape[0])
        self.samples = self.samples[
            ~self.samples[cfg.file_name_col].isin(missing_files)
        ]

    def process_audio_file(self, file_name: str) -> pd.Series:
        """
        Save waveform of audio file as a tensor and save that tensor to .pt
        """

        exts = "." + file_name.split(".")[-1]
        new_name = file_name.replace(exts, ".pt")
        if os.path.join(self.config.data_path,new_name) in self.data_dir:
            #ASSUME WE HAVE ALREADY PREPROCESSED THIS CORRECTLY
            return pd.Series({
                "FILE NAME": file_name,
                "files": new_name
            }).T


        try:
            # old error: "load" is not a known member of module "torchaudio"
            # Load is a known member of torchaudio:
            # https://pytorch.org/audio/stable/tutorials/audio_io_tutorial.html#loading-audio-data
            audio, sample_rate = torchaudio.load(       #pyright: ignore [reportGeneralTypeIssues ]
                os.path.join(cfg.data_path, file_name)
            )

            if len(audio.shape) > 1:
                audio = utils.to_mono(audio)

            # Resample
            if sample_rate != cfg.sample_rate:
                resample = audtr.Resample(sample_rate, cfg.sample_rate)
                audio = resample(audio)

<<<<<<< HEAD
            torch.save(audio, os.path.join(self.config.data_path,new_name))
            self.data_dir.add(os.path.join(self.config.data_path,new_name))
=======
            torch.save(audio, os.path.join(cfg.data_path,new_name))
            self.data_dir.add(new_name)
>>>>>>> 9ac0f0c1
        # IO is messy, I want any file that could be problematic
        # removed from training so it isn't stopped after hours of time
        # Hence broad exception
        # pylint: disable-next=W0718
        except Exception as exc:
            logger.debug("%s is bad %s", file_name, exc)
            return pd.Series({
                "FILE NAME": file_name,
                "files": "bad"
            }).T


        return pd.Series({
                "FILE NAME": file_name,
                "files": new_name
            }).T


    def serialize_data(self) -> None:
        """
        For each file, check to see if the file is already a presaved tensor
        If the files is not a presaved tensor and is an audio file, convert to tensor to make
        Future training faster
        """
        self.verify_audio()
        files = pd.DataFrame(self.samples[cfg.file_name_col].unique(),
            columns=["files"]
        )
        files = files["files"].progress_apply(self.process_audio_file)

        logger.debug("%s", str(files.shape))

        num_files = files.shape[0]
        if num_files == 0:
            raise FileNotFoundError("There were no valid filepaths found, check csv")

        files = files[files["files"] != "bad"]
        self.samples = self.samples.merge(files, how="left",
                       left_on=cfg.file_name_col,
                       right_on="FILE NAME").dropna()

        logger.debug("Serialized form, fixed size: %s", str(self.samples.shape))

        if "files" in self.samples.columns:
            self.samples[cfg.file_name_col] = self.samples["files"].copy()
        if "files_y" in self.samples.columns:
            self.samples[cfg.file_name_col] = self.samples["files_y"].copy()

        self.samples["original_file_path"] = self.samples[cfg.file_name_col]

    def __len__(self):
        return self.samples.shape[0]

    def to_image(self, audio):
        """
        Convert audio clip to 3-channel spectrogram image
        """
        convert_to_mel = audtr.MelSpectrogram(
                sample_rate=cfg.sample_rate,
                n_mels=cfg.n_mels,
                n_fft=cfg.n_fft)
        convert_to_mel = convert_to_mel.to(self.device)
        # Mel spectrogram
        # Pylint complains this is not callable, but it is a torch.nn.Module
        # pylint: disable-next=not-callable
        mel = convert_to_mel(audio)
        # Convert to Image
        image = torch.stack([mel, mel, mel])
        
        # Convert to decibels
        # Log scale the power
        decibel_convert = audtr.AmplitudeToDB(stype="power")
        image = decibel_convert(image)
        
        # Normalize Image
        # Inspired by
        # https://medium.com/@hasithsura/audio-classification-d37a82d6715
        mean = image.mean()
        std = image.std()
        image = (image - mean) / (std + 1e-6)
        
        # Sigmoid to get 0 to 1 scaling (0.5 becomes mean)
        image = torch.sigmoid(image)
        return image

    def __getitem__(self, index): #-> Any:
        """ Takes an index and returns tuple of spectrogram image with corresponding label
        """

        audio, target = get_annotation(
                df = self.samples,
                index = index,
                class_to_idx = self.class_to_idx,
                device = self.device)

        if self.train:
            audio, target = self.mixup(audio, target)
            audio = self.audio_augmentations(audio)
        image = self.to_image(audio)
        if self.train:
            image = self.image_augmentations(image)

        if image.isnan().any():
            logger.error("ERROR IN ANNOTATION #%s", index)
            self.bad_files.append(index)
            #try again with a diff annotation to avoid training breaking
            image, target = self[self.samples.sample(1).index[0]]

        return image, target

    def get_classes(self) -> Tuple[List[str], Dict[str, int]]:
        """ Returns tuple of class list and class to index dictionary
        """
        return self.classes, self.class_to_idx

    def get_num_classes(self) -> int:
        """ Returns number of classes
        """
        return self.num_classes

    def get_sample_weights(self) -> pd.Series:
        """ Returns the weights as computed by the first place winner of BirdCLEF 2023
        See https://www.kaggle.com/competitions/birdclef-2023/discussion/412808 
        Congrats on your win!
        """
        manual_id = cfg.manual_id_col
        all_primary_labels = self.samples[manual_id]
        sample_weights = (
            all_primary_labels.value_counts() / 
            all_primary_labels.value_counts().sum()
        )  ** (-0.5)
        weight_list = self.samples[manual_id].apply(lambda x: sample_weights.loc[x])
        return weight_list


def get_datasets():
    """ Returns train and validation datasets
    does random sampling for train/valid split
    adds transforms to dataset
    """
    train_p = cfg.train_test_split
    path = cfg.dataframe_csv
    # Load the dataset
    data = pd.read_csv(path, usecols = [
        cfg.file_name_col,
        cfg.manual_id_col,
        cfg.offset_col,
        cfg.duration_col
    ], dtype={
        cfg.file_name_col: str,
        cfg.manual_id_col: str,
        cfg.offset_col: float,
        cfg.duration_col: float})

    #for each species, get a random sample of files for train/valid split
    train_files = data.groupby(cfg.manual_id_col, as_index=False).apply(
        lambda x: pd.Series(x[cfg.file_name_col].unique()).sample(frac=train_p)
    )
    train = data[data[cfg.file_name_col].isin(train_files)]

    valid = data[~data.index.isin(train.index)]
    train_ds = PyhaDFDataset(train)
    species = train_ds.get_classes()

    valid_ds = PyhaDFDataset(valid,train=False, species=species)
    return train_ds, valid_ds

def make_dataloaders(train_dataset, val_dataset
        )-> Tuple[DataLoader, DataLoader]:
    """
        Loads datasets and dataloaders for train and validation
    """

    # Code used from:
    # https://www.kaggle.com/competitions/birdclef-2023/discussion/412808
    # Get Sample Weights
    weights_list = train_dataset.get_sample_weights()
    sampler = WeightedRandomSampler(weights_list, len(weights_list))

    # Create our dataloaders
    # if sampler function is "specified, shuffle must not be specified."
    # https://pytorch.org/docs/stable/data.html#torch.utils.data.DataLoader
    
    if cfg.does_weighted_sampling:
        train_dataloader = DataLoader(
            train_dataset,
            cfg.train_batch_size,
            sampler=sampler,
            num_workers=cfg.jobs
        )
    else:
        train_dataloader = DataLoader(
            train_dataset,
            cfg.train_batch_size,
            shuffle=True,
            num_workers=cfg.jobs
        )

    val_dataloader = DataLoader(
        val_dataset,
        cfg.validation_batch_size,
        shuffle=False,
        num_workers=cfg.jobs,
    )
    return train_dataloader, val_dataloader

def main() -> None:
    """
    testing function.
    """
    torch.multiprocessing.set_start_method('spawn')
    set_seed(cfg.seed)
    get_datasets()

if __name__ == '__main__':
    main()<|MERGE_RESOLUTION|>--- conflicted
+++ resolved
@@ -54,15 +54,8 @@
         # List data directory and confirm it exists
         if not os.path.exists(cfg.data_path):
             raise FileNotFoundError("Data path does not exist")
-<<<<<<< HEAD
-        self.data_dir = set()
-        for root, _, files in os.walk(self.config.data_path):
-            self.data_dir |= {os.path.join(root,file) for file in files}
+        self.data_dir = set(os.listdir(self.config.data_path))
         
-=======
-        self.data_dir = set(os.listdir(cfg.data_path))
-
->>>>>>> 9ac0f0c1
         #Log bad files
         self.bad_files = []
 
@@ -99,13 +92,8 @@
         """
         Checks to make sure files exist that are referenced in input df
         """
-<<<<<<< HEAD
         missing_files = pd.Series(self.samples[self.config.file_name_col].unique()) \
-            .progress_apply(lambda file: "good" if os.path.join(self.config.data_path,file) in self.data_dir else file)
-=======
-        missing_files = pd.Series(self.samples[cfg.file_name_col].unique()) \
             .progress_apply(lambda file: "good" if file in self.data_dir else file)
->>>>>>> 9ac0f0c1
         missing_files = missing_files[missing_files != "good"].unique()
         if missing_files.shape[0] > 0:
             logger.info("ignoring %d missing files", missing_files.shape[0])
@@ -144,13 +132,8 @@
                 resample = audtr.Resample(sample_rate, cfg.sample_rate)
                 audio = resample(audio)
 
-<<<<<<< HEAD
             torch.save(audio, os.path.join(self.config.data_path,new_name))
-            self.data_dir.add(os.path.join(self.config.data_path,new_name))
-=======
-            torch.save(audio, os.path.join(cfg.data_path,new_name))
             self.data_dir.add(new_name)
->>>>>>> 9ac0f0c1
         # IO is messy, I want any file that could be problematic
         # removed from training so it isn't stopped after hours of time
         # Hence broad exception
