--- conflicted
+++ resolved
@@ -15,48 +15,24 @@
 import os
 from typing import Dict, List, Tuple
 
-<<<<<<< HEAD
 import torch
 import torch.nn.functional as F
 from torch.utils.data import Dataset
 import torchaudio
 from torchaudio import transforms as audtr
 
-
-
-
-=======
-# Standard library imports
-from typing import Dict, List, Tuple
-import os
->>>>>>> ad3af588
-
 # Math library imports
 import pandas as pd
 import numpy as np
 
-<<<<<<< HEAD
-
 from utils import set_seed #print_verbose
 from config import get_config
 from tqdm import tqdm
-=======
-# Torch imports
-import torch
-from torch.utils.data import Dataset
-import torch.nn.functional as F
-import torchaudio
-from torchaudio import transforms as audtr
-
-# Local imports
-from utils import print_verbose, set_seed
-from config import get_config
->>>>>>> ad3af588
+
 
 tqdm.pandas()
 device = 'cuda' if torch.cuda.is_available() else 'cpu'
 
-<<<<<<< HEAD
 
 #https://www.kaggle.com/code/debarshichanda/pytorch-w-b-birdclef-22-starter
 class PyhaDF_Dataset(Dataset):
@@ -66,7 +42,7 @@
     """
     
     # df, csv_file, train, and species decided outside of config, so those cannot be added in there
-    # pylint: disable-next=R0913
+    # pylint: disable-next=too-many-instance-attributes
     def __init__(self, df, csv_file="test.csv", CONFIG=None, train=True, species=None):
         self.config = CONFIG
         self.samples = df[~(df[self.config.file_path_col].isnull())]
@@ -74,28 +50,6 @@
         self.formatted_csv_file = "not yet formatted"
         self.target_sample_rate = CONFIG.sample_rate
         num_samples = self.target_sample_rate * CONFIG.max_time
-=======
-# pylint: disable=too-many-instance-attributes
-class PyhaDF_Dataset(Dataset): #datasets.DatasetFolder
-    """ A dataset that loads audio files and converts them to mel spectrograms
-    """
-    # pylint: disable=too-many-arguments
-    def __init__(self, csv_file, CONFIG=None, max_time=5, train=True, species=None, ignore_bad=True):
-        super()
-        if isinstance(csv_file,str):
-            self.samples = pd.read_csv(csv_file, index_col=0)
-        elif isinstance(csv_file,pd.DataFrame):
-            self.samples = csv_file
-            self.csv_file = f"data_train-{train}.csv"
-        else:
-            raise RuntimeError("csv_file must be a str or dataframe!")
-
-        self.formatted_csv_file = "not yet formatted"
-        self.config = CONFIG
-        self.ignore_bad = ignore_bad
-        self.target_sample_rate = CONFIG.sample_rate
-        num_samples = CONFIG.sample_rate * max_time
->>>>>>> ad3af588
         self.num_samples = num_samples
         self.train = train
 
@@ -112,20 +66,11 @@
 
         #Preprocessing start
         if species is not None:
-<<<<<<< HEAD
-=======
-            # pylint: disable=fixme
-            #TODO FIX REPLICATION CODE
->>>>>>> ad3af588
             self.classes, self.class_to_idx = species
         else:
             self.classes = self.samples[self.config.manual_id_col].unique()
             class_idx = np.arange(len(self.classes))
             self.class_to_idx = dict(zip(self.classes, class_idx))
-<<<<<<< HEAD
-=======
-        self.num_classes = len(self.classes)
->>>>>>> ad3af588
 
         self.num_classes = len(self.classes)
         self.serialize_data()
@@ -143,32 +88,7 @@
             ~self.samples[self.config.file_path_col].isin(missing_files)
         ]
         
-<<<<<<< HEAD
     def process_audio_file(self, path):
-=======
-        print_verbose(self.samples.shape[0], "files found", verbose=self.config.verbose)
-
-        #Run the data getting code and check to make sure preprocessing did not break code
-        #poor files may contain null values, or sections of files might contain null files
-        bad_files = []
-        for i, (spectrogram, _) in enumerate(self):
-            if spectrogram.isnan().any():
-                bad_files.append(i)
-
-        self.samples = self.samples.drop(bad_files)
-        if len(bad_files) > 0 and not self.ignore_bad: 
-            print("removed", len(bad_files), "corrupted annotations")
-        print("Annotations count:", self.samples.shape[0])
-        return True
-
-    def get_classes(self) -> Tuple[List[str], Dict[str, int]]:
-        """ Returns tuple of class list and class to index dictionary
-        """
-        return self.classes, self.class_to_idx
-    
-    def get_num_classes(self) -> int:
-        """ Returns number of classes
->>>>>>> ad3af588
         """
         Save waveform of audio file as a tensor and save that tensor to .pt
         """
@@ -339,16 +259,10 @@
 
         if image.isnan().any():
             print("ERROR IN ANNOTATION #", index)
-<<<<<<< HEAD
             self.bad_files.append(index)
             #try again with a diff annotation to avoid training breaking
             image, target = self[self.samples.sample(1).index[0]]
             
-        #print(image)
-        #print(target)
-=======
-            raise RuntimeError("NANS IN INPUT FOUND")
->>>>>>> ad3af588
         return image, target
             
     def pad_audio(self, audio: torch.Tensor) -> torch.Tensor:
@@ -395,7 +309,6 @@
 
     #train = train.reset_index().rename(columns={"level_1": "index"}).set_index("index").drop(columns="level_0")
     valid = data[~data.index.isin(train.index)]
-<<<<<<< HEAD
 
     # print(len(data[CONFIG.file_path_col].unique()),
     #     len(train[CONFIG.file_path_col].unique()), 
@@ -420,17 +333,10 @@
 def main():
     """
     testing function.
-=======
-    return PyhaDF_Dataset(csv_file=train, CONFIG=CONFIG), PyhaDF_Dataset(csv_file=valid,train=False, CONFIG=CONFIG)
-
-def main():
-    """ Main function
->>>>>>> ad3af588
     """
     torch.multiprocessing.set_start_method('spawn')
     CONFIG = get_config()
     set_seed(CONFIG.seed)
-<<<<<<< HEAD
     get_datasets(CONFIG=CONFIG)
     #train_dataset, val_dataset = get_datasets(CONFIG=CONFIG)
     # print(train_dataset.get_classes()[1])
@@ -454,18 +360,6 @@
     #     print("entry", i)
     #     train_dataset[i]
     #     input()
-=======
-    train_dataset, val_dataset = get_datasets(CONFIG=CONFIG)
-
-    # note: this calls __getitem__ on the dataset and discards the result
-    for i, _ in enumerate(train_dataset):
-        print_verbose("train entry", i,verbose=CONFIG.verbose)
-    print("Loaded all training data")
-
-    for i, _ in enumerate(val_dataset):
-        print_verbose("validation entry", i,verbose=CONFIG.verbose)
-    print("Loaded all validation data")
->>>>>>> ad3af588
 
 if __name__ == '__main__':
     main()