""" Contains methods for loading the dataset and also creates dataloaders for training and validation
    
    BirdCLEFDataset is a generic loader with a given root directory. It loads the audio files and converts them to mel spectrograms.
    get_datasets returns the train and validation datasets as BirdCLEFDataset objects.
    
    If this module is run directly, it tests that the dataloader works and prints the shape of the first batch.

"""
from typing import Dict, List, Tuple
import torch
import torchaudio
from torchvision import datasets, transforms
import torch.nn.functional as F
from torchaudio import transforms as audtr
import numpy as np
import os
from functools import partial
from torch.utils.data import Dataset
from default_parser import create_parser
import pandas as pd
parser = create_parser()

device = 'cuda' if torch.cuda.is_available() else 'cpu'

#https://www.kaggle.com/code/debarshichanda/pytorch-w-b-birdclef-22-starter

class PyhaDF_Dataset(Dataset): #datasets.DatasetFolder
    def __init__(self, csv_file, loader=None, CONFIG=None, max_time=5, train=True, species=None, ignore_bad=True):
        super()#.__init__(root, loader, extensions='wav')
        if (type(csv_file) is str):
            self.samples = pd.read_csv(csv_file, index_col=0)
        elif (type(csv_file) is pd.DataFrame):
            self.samples = csv_file
            self.csv_file = f"data_train-{train}.csv"
        else:
            raise RuntimeError("csv_file must be a str or dataframe!")
        
        
        self.formatted_csv_file = "not yet formatted"
        #print(self.samples)
        self.config = CONFIG
        self.ignore_bad = ignore_bad
        target_sample_rate = CONFIG.sample_rate
        self.target_sample_rate = target_sample_rate
        num_samples = target_sample_rate * max_time
        self.num_samples = num_samples
        self.mel_spectogram = audtr.MelSpectrogram(sample_rate=self.target_sample_rate, 
                                        n_mels=self.config.n_mels, 
                                        n_fft=self.config.n_fft)
        self.mel_spectogram.cuda(device)
        self.train = train
        self.freq_mask = audtr.FrequencyMasking(freq_mask_param=self.config.freq_mask_param)
        self.time_mask = audtr.TimeMasking(time_mask_param=self.config.time_mask_param)

        if (species is not None):
            #TODO FIX REPLICATION CODE
            self.classes, self.class_to_idx = species
        else:
            self.classes = self.samples[self.config.manual_id_col].unique()
            class_idx = np.arange(len(self.classes))
            self.class_to_idx = dict(zip(self.classes, class_idx))
            #print(self.class_to_idx)
        self.num_classes = len(self.classes)

        self.verify_audio_files()
        self.format_audio()
        #self.samples[self.config.file_path_col] = self.samples[self.config.file_path_col].apply(self.convert_file_type)
        

    def verify_audio_files(self) -> bool:
        test_df = self.samples[self.config.file_path_col].apply(lambda path: (
            "SUCCESS" if os.path.exists(path) else path
        ))
        missing_files = test_df[test_df != "SUCCESS"].unique()
        if (missing_files.shape[0] > 0 and not self.ignore_bad):
            print(missing_files)
            raise "ERROR MISSING FILES, CHECK DATAFRAME"
            return False
        elif (self.ignore_bad):
            print("ignoring", missing_files.shape[0], "missing files")
            self.samples = self.samples[
                ~self.samples[self.config.file_path_col].isin(missing_files)
            ]
        
        print(self.samples.shape[0],"files in use")
        print("testing file quality")

        #Run the data getting code and check to make sure preprocessing did not break code
        #poor files may contain null values, or sections of files might contain null files
        bad_files = []
        for i in range(len(self)):
            spectrogram, target = self[i]
            if spectrogram.isnan().any():
                bad_files.append(i)

        print("DEBUG:", self.samples.shape[0])
        self.samples = self.samples.drop(bad_files)
        print("removed", len(bad_files), "corrupted annotations")
        print("final annotations count:", self.samples.shape[0])
        return True

    def get_classes(self) -> Tuple[List[str], Dict[str, int]]:
        return self.classes, self.class_to_idx
    
    def get_num_classes(self) -> int:
        return self.num_classes
    
    def get_csv_files(self) -> Tuple[str, str]:
        return self.csv_file, self.formatted_csv_file
    
    def get_DF(self) -> pd.DataFrame:
        return self.samples

    def format_audio(self):
        files = pd.DataFrame(
            self.samples[self.config.file_path_col].unique(),
            columns=["files"])
        files = files["files"].apply(self.resample_audio_file)
        self.samples = self.samples.merge(files, how="left", 
                       left_on=self.config.file_path_col,
                       right_on="IN FILE")
        
        self.samples["original_file_path"] = self.samples[self.config.file_path_col]

        if ("files" in self.samples.columns):
            self.samples[self.config.file_path_col] = self.samples["files"].copy()
        if ("files_y" in self.samples.columns):
            self.samples[self.config.file_path_col] = self.samples["files_y"].copy()
        
        self.formatted_csv_file = ".".join(self.csv_file.split(".")[:-1]) + "formatted.csv"
        self.samples.to_csv(self.formatted_csv_file)
        #print(self.samples[self.config.file_path_col].iloc[0], self.config.file_path_col)
        

    def resample_audio_file(self, path: str) -> pd.Series:
        audio, sample_rate = torchaudio.load(path)
        changed = False

        if (len(audio.shape) > 1):
            audio = self.to_mono(audio)
            changed = True
        
        # Resample
        if sample_rate != self.target_sample_rate:
            resample = audtr.Resample(sample_rate, self.target_sample_rate)
            #resample.cuda(device)
            audio = resample(audio)
            changed = True
        
        extension = path.split(".")[-1]
        new_path = path.replace(extension, "wav")

        if (new_path != path or changed):
            #output of mono is a col vector
            #torchaudio expects a waveform as row vector
            #hence the reshape
            torchaudio.save(
                new_path,
                audio.reshape([1, -1]),
                self.target_sample_rate
            )

        return pd.Series(
            {
            "IN FILE": path,    
            "files": new_path,
            }
        ).T

    def __len__(self) -> int:
        return self.samples.shape[0]
        
    def get_clip(self, index: int) -> Tuple[torch.Tensor, torch.Tensor]:
        annotation = self.samples.iloc[index]
        path = annotation[self.config.file_path_col]
        sample_per_sec = self.target_sample_rate
        frame_offset = int(annotation[self.config.offset_col] * sample_per_sec)
        num_frames = int(annotation[self.config.duration_col] * sample_per_sec)

<<<<<<< HEAD
        # Turns target from integer to one hot tensor vector. I.E. 3 -> [0, 0, 0, 1, 0, 0, 0, 0, 0, 0]
        class_name = annotation[self.config.manual_id_col]
        target = torch.nn.functional.one_hot(
                torch.tensor(self.class_to_idx[class_name]),
                self.num_classes)
        target = target.float()
=======
        target = self.class_to_idx[annotation[self.config.manual_id_col]]
        target = one_hot(torch.Tensor([target]), self.num_classes)[0]
        #print(target, target.dtype)
        #input()

        # print(target)
        # input()
        # #target = torch.LongTensor(target))
        # print(target)
>>>>>>> 4dd02b1b

        audio, sample_rate = torchaudio.load(
            path,
            frame_offset=frame_offset,
            num_frames=num_frames)

        #print(path, "test.wav", annotation[self.config.duration_col], annotation[self.config.duration_col])

        #Assume audio is all mono and at target sample rate
        assert audio.shape[0] == 1
        assert sample_rate == self.target_sample_rate
        audio = self.to_mono(audio) #basically reshapes to col vect

        # Crop if too long
        if audio.shape[0] > self.num_samples:
            audio = self.crop_audio(audio)
        # Pad if too short
        if audio.shape[0] < self.num_samples:
            audio = self.pad_audio(audio)

        audio = audio.to(device)
        target = target.to(device)
        return audio, target


    def __getitem__(self, index: int) -> Tuple[torch.Tensor, torch.Tensor]:
        """ Takes an index and returns tuple of spectrogram image with corresponding label
        """

        audio, target = self.get_clip(index)

        # Randomly shift audio
        if self.train and torch.rand(1) < self.config.time_shift_p:
            shift = torch.randint(0, self.num_samples, (1,))
            audio = torch.roll(audio, shift, dims=1)
        # Add noise
        if self.train and torch.randn(1) < self.config.noise_p:
            noise = torch.randn_like(audio) * self.config.noise_std
            audio = audio + noise
        # Mixup
        if self.train and torch.randn(1) < self.config.mix_p:
            audio_2, target_2 = self.get_clip(np.random.randint(0, self.__len__()))
            alpha = np.random.rand() * 0.3 + 0.1
            audio = audio * alpha + audio_2 * (1 - alpha)
            target = target * alpha + target_2 * (1 - alpha)

        # Mel spectrogram
        mel = self.mel_spectogram(audio)

        # Convert to Image
        image = torch.stack([mel, mel, mel])
        
        # Normalize Image
        max_val = torch.abs(image).max() + 0.000001
        image = image / max_val
        
        # Frequency masking and time masking
        if self.train and torch.randn(1) < self.config.freq_mask_p:
            image = self.freq_mask(image)
        if self.train and torch.randn(1) < self.config.time_mask_p:
            image = self.time_mask(image)

        if image.isnan().any():
            print("ERROR IN", path)
            print(index)
            raise Exception("NANS IN INPUT FOUND")
        #print(image)
        #print(target)
        return image, target
            
    def pad_audio(self, audio: torch.Tensor) -> torch.Tensor:
        """Fills the last dimension of the input audio with zeroes until it is num_samples long
        """
        pad_length = self.num_samples - audio.shape[0]
        last_dim_padding = (0, pad_length)
        audio = F.pad(audio, last_dim_padding)
        return audio
        
    def crop_audio(self, audio: torch.Tensor) -> torch.Tensor:
        """Cuts audio to num_samples long
        """
        return audio[:self.num_samples]
        
    def to_mono(self, audio: torch.Tensor) -> torch.Tensor:
        return torch.mean(audio, axis=0)
    

    



def get_datasets(path="/share/acoustic_species_id/BirdCLEF2023_train_audio_chunks", CONFIG=None):

    data = pd.read_csv("testformatted.csv")
    train = data.sample(frac=1/2)
    valid = data[~data.index.isin(train.index)]
    return PyhaDF_Dataset(csv_file=train, CONFIG=CONFIG), PyhaDF_Dataset(csv_file=valid,train=False, CONFIG=CONFIG)
    #data = BirdCLEFDataset(root="/share/acoustic_species_id/BirdCLEF2023_train_audio_chunks", CONFIG=CONFIG)
    #no_bird_data = BirdCLEFDataset(root="/share/acoustic_species_id/no_bird_10_000_audio_chunks", CONFIG=CONFIG)
    #data = torch.utils.data.ConcatDataset([data, no_bird_data])
    #train_data, val_data = torch.utils.data.random_split(data, [0.8, 0.2])
    #return train_data, val_data

if __name__ == '__main__':
    torch.multiprocessing.set_start_method('spawn')
    CONFIG = parser.parse_args()
    CONFIG.logging = True if CONFIG.logging == 'True' else False
    # torch.manual_seed(CONFIG.seed)
    train_dataset, val_dataset = get_datasets(CONFIG=CONFIG)
    print(train_dataset.get_classes()[1])
    print(train_dataset.__getitem__(0))
    input()
    #train_dataset = get_datasets(CONFIG=CONFIG)
    train_dataloader = torch.utils.data.DataLoader(
        train_dataset,
        1,
        shuffle=True,
        num_workers=CONFIG.jobs,
    )
    # val_dataloader = torch.utils.data.DataLoader(
    #     val_dataset,
    #     CONFIG.valid_batch_size,
    #     shuffle=False,
    #     num_workers=CONFIG.jobs,
    #     collate_fn=partial(BirdCLEFDataset.collate, p=CONFIG.p)
    # )

    for i in range(train_dataset.__len__()):
        print("entry", i)
        train_dataset.__getitem__(i)
        input()

    # print("started running batches")
    # for batch in train_dataloader:
    #     print("successfully loaded batch")
    # print("end of code")<|MERGE_RESOLUTION|>--- conflicted
+++ resolved
@@ -177,24 +177,12 @@
         frame_offset = int(annotation[self.config.offset_col] * sample_per_sec)
         num_frames = int(annotation[self.config.duration_col] * sample_per_sec)
 
-<<<<<<< HEAD
         # Turns target from integer to one hot tensor vector. I.E. 3 -> [0, 0, 0, 1, 0, 0, 0, 0, 0, 0]
         class_name = annotation[self.config.manual_id_col]
         target = torch.nn.functional.one_hot(
                 torch.tensor(self.class_to_idx[class_name]),
                 self.num_classes)
         target = target.float()
-=======
-        target = self.class_to_idx[annotation[self.config.manual_id_col]]
-        target = one_hot(torch.Tensor([target]), self.num_classes)[0]
-        #print(target, target.dtype)
-        #input()
-
-        # print(target)
-        # input()
-        # #target = torch.LongTensor(target))
-        # print(target)
->>>>>>> 4dd02b1b
 
         audio, sample_rate = torchaudio.load(
             path,
