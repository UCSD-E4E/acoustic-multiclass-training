# Acoustic Multiclass Training config file

# Required path related config
dataframe_csv:
data_path:

# Dataframe column names
offset_col: "OFFSET"
duration_col: "DURATION"
file_name_col: "FILE NAME"
manual_id_col: "MANUAL ID"
# Device Settings
device: "auto" # Options: cuda, cpu, auto 
prepros_device: "cpu" # Options: cuda, CPU


# Device Settings
device: "auto" # Options: cuda, cpu, auto 
prepros_device: "cpu" # Options: cuda, CPU
agent_run_count: 5
chunk_length: 5
# Training params

train_batch_size: 4
validation_batch_size: 4
jobs: 2
valid_freq: 2000
mixed_precision: true
valid_dataset_ratio: 0.3
does_weighted_sampling: False
max_offset: 1 #seconds

# Logging
logging: true
logging_freq: 20 # Batches per log
wandb_entity: "acoustic-species-identification"
wandb_project: "acoustic-species-reu2023"
wandb_run_name: "auto"
debug: false

# Functional settings
seed: 0
sample_rate: 32_000
map_debug: false
train_test_split: 0.8
num_fold: 5

# Model hyperparameters
# Specifies default model architecture from timm library
# Options:
#     eca_nfnet_l0 (90 MB)
#     tf_efficientnet_b4 (70 MB)
#     convnext_nano (60 MB)
#     convnext_tiny (110 MB)
#     resnetv2_50 (100 MB)
#     resnetv2_101 (170 MB)
#     seresnext50_32x4d (100 MB)
#     seresnext101_32x4d (200 MB)
#     rexnet_200 (70 MB)
#     mobilenetv3_large_100_miil_in21k (70 MB)
model: "eca_nfnet_l0"
epochs: 10
learning_rate: 0.001
# Loss function options:
#   CE: Cross entropy
#   BCE: Binary cross entropy
#   BCEWL: Binary cross entropy with logits
loss_fnc: "CE"
imb: false

# Hyperparameter sweep settings
sweep_id: 

# Specify path to load a checkpoint
model_checkpoint: ""

# Patience
early_stopping: false
patience: 3
min_valid_map_delta: 0.01

# Data augmentation probabilities
mixup_p: 0.4
time_shift_p: 0
noise_p: 0.35
freq_mask_p: 0.5
time_mask_p: 0.5
rand_eq_p: 0
noise_p: 1
<<<<<<< HEAD
lowpass_p: 0
bg_noise_p: 0
=======
lowpass_p: 0.02
highpass_p: 0.02
bg_noise_p: 1
>>>>>>> 725d2981

# Data augmentation parameters
noise_type: "white"
noise_alpha: 0.05
freq_mask_param: 10 # Number of frequencies masked
time_mask_param: 25 # Number of samples masked
mixup_alpha_range: [0.1, 0.4]
rand_eq_f_range: [100, 8000]
rand_eq_q_range: [1, 9]
rand_eq_g_range: [-8, 8]
rand_eq_iters: 3
lowpass_cutoff: 15000
lowpass_q_val: 0.7
highpass_cutoff: 1000
highpass_q_val: 0.7
bg_noise_alpha_range: [0.1, 0.2]

# Background noise params
# Expects background_path to lead to a directory with only audio files
# Example dataset: BirdVOX at https://dcase.community/challenge2018/task-bird-audio-detection
# Make sure to delete all bird clips so it is only background noise
# If path is blank and p=0, background noise will not be used
bg_noise_path: ""

# FFT Settings
hop_length: 512
n_mels: 194
n_fft: 1400
max_time: 5<|MERGE_RESOLUTION|>--- conflicted
+++ resolved
@@ -87,14 +87,9 @@
 time_mask_p: 0.5
 rand_eq_p: 0
 noise_p: 1
-<<<<<<< HEAD
 lowpass_p: 0
-bg_noise_p: 0
-=======
-lowpass_p: 0.02
-highpass_p: 0.02
-bg_noise_p: 1
->>>>>>> 725d2981
+highpass_p: 0
+bg_noise_p: 0.0
 
 # Data augmentation parameters
 noise_type: "white"
